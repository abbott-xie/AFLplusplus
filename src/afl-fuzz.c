/*
   american fuzzy lop++ - fuzzer code
   --------------------------------

   Originally written by Michal Zalewski

   Now maintained by Marc Heuse <mh@mh-sec.de>,
                     Dominik Meier <mail@dmnk.co>,
                     Andrea Fioraldi <andreafioraldi@gmail.com>, and
                     Heiko Eissfeldt <heiko.eissfeldt@hexco.de>

   Copyright 2016, 2017 Google Inc. All rights reserved.
   Copyright 2019-2024 AFLplusplus Project. All rights reserved.

   Licensed under the Apache License, Version 2.0 (the "License");
   you may not use this file except in compliance with the License.
   You may obtain a copy of the License at:

     https://www.apache.org/licenses/LICENSE-2.0

   This is the real deal: the program takes an instrumented binary and
   attempts a variety of basic fuzzing tricks, paying close attention to
   how they affect the execution path.

 */

#include "afl-fuzz.h"
#include "cmplog.h"
#include "common.h"
#include <limits.h>
#include <stdlib.h>
#ifndef USEMMAP
  #include <sys/mman.h>
  #include <sys/stat.h>
  #include <fcntl.h>
  #include <sys/ipc.h>
  #include <sys/shm.h>
#endif
#ifdef HAVE_ZLIB

  #define ck_gzread(fd, buf, len, fn)                            \
    do {                                                         \
                                                                 \
      s32 _len = (s32)(len);                                     \
      s32 _res = gzread(fd, buf, _len);                          \
      if (_res != _len) RPFATAL(_res, "Short read from %s", fn); \
                                                                 \
    } while (0)

  #define ck_gzwrite(fd, buf, len, fn)                                    \
    do {                                                                  \
                                                                          \
      if (len <= 0) break;                                                \
      s32 _written = 0, _off = 0, _len = (s32)(len);                      \
                                                                          \
      do {                                                                \
                                                                          \
        s32 _res = gzwrite(fd, (buf) + _off, _len);                       \
        if (_res != _len && (_res > 0 && _written + _res != _len)) {      \
                                                                          \
          if (_res > 0) {                                                 \
                                                                          \
            _written += _res;                                             \
            _len -= _res;                                                 \
            _off += _res;                                                 \
                                                                          \
          } else {                                                        \
                                                                          \
            RPFATAL(_res, "Short write to %s (%d of %d bytes)", fn, _res, \
                    _len);                                                \
                                                                          \
          }                                                               \
                                                                          \
        } else {                                                          \
                                                                          \
          break;                                                          \
                                                                          \
        }                                                                 \
                                                                          \
      } while (1);                                                        \
                                                                          \
                                                                          \
                                                                          \
    } while (0)

  #include <zlib.h>
  #define ZLIBOPEN gzopen
  #define ZLIBREAD ck_gzread
  #define NZLIBREAD gzread
  #define ZLIBWRITE ck_gzwrite
  #define ZLIBCLOSE gzclose
  #define ZLIB_EXTRA "9"
#else
  #define ZLIBOPEN open
  #define NZLIBREAD read
  #define ZLIBREAD ck_read
  #define ZLIBWRITE ck_write
  #define ZLIBCLOSE close
#endif

#ifdef __APPLE__
  #include <sys/qos.h>
  #include <pthread/qos.h>
#endif

#ifdef PROFILING
extern u64 time_spent_working;
#endif

static void at_exit() {

  s32   i, pid1 = 0, pid2 = 0, pgrp = -1;
  char *list[4] = {SHM_ENV_VAR, SHM_FUZZ_ENV_VAR, CMPLOG_SHM_ENV_VAR, NULL};
  char *ptr;

  ptr = getenv("__AFL_TARGET_PID2");
  if (ptr && *ptr && (pid2 = atoi(ptr)) > 0) {

    pgrp = getpgid(pid2);
    if (pgrp > 0) { killpg(pgrp, SIGTERM); }
    kill(pid2, SIGTERM);

  }

  ptr = getenv("__AFL_TARGET_PID1");
  if (ptr && *ptr && (pid1 = atoi(ptr)) > 0) {

    pgrp = getpgid(pid1);
    if (pgrp > 0) { killpg(pgrp, SIGTERM); }
    kill(pid1, SIGTERM);

  }

  ptr = getenv(CPU_AFFINITY_ENV_VAR);
  if (ptr && *ptr) unlink(ptr);

  i = 0;
  while (list[i] != NULL) {

    ptr = getenv(list[i]);
    if (ptr && *ptr) {

#ifdef USEMMAP

      shm_unlink(ptr);

#else

      shmctl(atoi(ptr), IPC_RMID, NULL);

#endif

    }

    i++;

  }

  int kill_signal = SIGKILL;
  /* AFL_KILL_SIGNAL should already be a valid int at this point */
  if ((ptr = getenv("AFL_KILL_SIGNAL"))) { kill_signal = atoi(ptr); }

  if (pid1 > 0) {

    pgrp = getpgid(pid1);
    if (pgrp > 0) { killpg(pgrp, kill_signal); }
    kill(pid1, kill_signal);

  }

  if (pid2 > 0) {

    pgrp = getpgid(pid1);
    if (pgrp > 0) { killpg(pgrp, kill_signal); }
    kill(pid2, kill_signal);

  }

}

/* Display usage hints. */

static void usage(u8 *argv0, int more_help) {

  SAYF(
      "\n%s [ options ] -- /path/to/fuzzed_app [ ... ]\n\n"

      "Required parameters:\n"
      "  -i dir        - input directory with test cases (or '-' to resume, "
      "also see \n"
      "                  AFL_AUTORESUME)\n"
      "  -o dir        - output directory for fuzzer findings\n\n"

      "Execution control settings:\n"
      "  -P strategy   - set fix mutation strategy: explore (focus on new "
      "coverage),\n"
      "                  exploit (focus on triggering crashes). You can also "
      "set a\n"
      "                  number of seconds after without any finds it switches "
      "to\n"
      "                  exploit mode, and back on new coverage (default: %u)\n"
      "  -p schedule   - power schedules compute a seed's performance score:\n"
      "                  explore(default), fast, exploit, seek, rare, mmopt, "
      "coe, lin\n"
      "                  quad -- see docs/FAQ.md for more information\n"
      "  -f file       - location read by the fuzzed program (default: stdin "
      "or @@)\n"
      "  -t msec       - timeout for each run (auto-scaled, default %u ms). "
      "Add a '+'\n"
      "                  to auto-calculate the timeout, the value being the "
      "maximum.\n"
      "  -m megs       - memory limit for child process (%u MB, 0 = no limit "
      "[default])\n"
#if defined(__linux__) && defined(__aarch64__)
      "  -A            - use binary-only instrumentation (ARM CoreSight mode)\n"
#endif
      "  -O            - use binary-only instrumentation (FRIDA mode)\n"
#if defined(__linux__)
      "  -Q            - use binary-only instrumentation (QEMU mode)\n"
      "  -U            - use unicorn-based instrumentation (Unicorn mode)\n"
      "  -W            - use qemu-based instrumentation with Wine (Wine mode)\n"
#endif
#if defined(__linux__)
      "  -X            - use VM fuzzing (NYX mode - standalone mode)\n"
      "  -Y            - use VM fuzzing (NYX mode - multiple instances mode)\n"
#endif
      "\n"

      "Mutator settings:\n"
      "  -a type       - target input format, \"text\" or \"binary\" (default: "
      "generic)\n"
      "  -g minlength  - set min length of generated fuzz input (default: 1)\n"
      "  -G maxlength  - set max length of generated fuzz input (default: "
      "%lu)\n"
      "  -L minutes    - use MOpt(imize) mode and set the time limit for "
      "entering the\n"
      "                  pacemaker mode (minutes of no new finds). 0 = "
      "immediately,\n"
      "                  -1 = immediately and together with normal mutation.\n"
      "                  Note: this option is usually not very effective\n"
      "  -c program    - enable CmpLog by specifying a binary compiled for "
      "it.\n"
      "                  if using QEMU/FRIDA or the fuzzing target is "
      "compiled\n"
      "                  for CmpLog then use '-c 0'. To disable CMPLOG use '-c "
      "-'.\n"
      "  -l cmplog_opts - CmpLog configuration values (e.g. \"2ATR\"):\n"
      "                  1=small files, 2=larger files (default), 3=all "
      "files,\n"
      "                  A=arithmetic solving, T=transformational solving,\n"
      "                  X=extreme transform solving, R=random colorization "
      "bytes.\n\n"
      "Fuzzing behavior settings:\n"
      "  -Z            - sequential queue selection instead of weighted "
      "random\n"
      "  -N            - do not unlink the fuzzing input file (for devices "
      "etc.)\n"
      "  -n            - fuzz without instrumentation (non-instrumented mode)\n"
      "  -x dict_file  - fuzzer dictionary (see README.md, specify up to 4 "
      "times)\n\n"

      "Test settings:\n"
      "  -s seed       - use a fixed seed for the RNG\n"
      "  -V seconds    - fuzz for a specified time then terminate (fuzz time "
      "only!)\n"
      "  -E execs      - fuzz for an approx. no. of total executions then "
      "terminate\n"
      "                  Note: not precise and can have several more "
      "executions.\n\n"

      "Other stuff:\n"
      "  -M/-S id      - distributed mode (-M sets -Z and disables trimming)\n"
      "                  see docs/fuzzing_in_depth.md#c-using-multiple-cores\n"
      "                  for effective recommendations for parallel fuzzing.\n"
      "  -F path       - sync to a foreign fuzzer queue directory (requires "
      "-M, can\n"
      "                  be specified up to %u times)\n"
      "  -z            - skip the enhanced deterministic fuzzing\n"
      "                  (note that the old -d and -D flags are ignored.)\n"
      "  -T text       - text banner to show on the screen\n"
      "  -I command    - execute this command/script when a new crash is "
      "found\n"
      //"  -B bitmap.txt - mutate a specific test case, use the
      // out/default/fuzz_bitmap file\n"
      "  -C            - crash exploration mode (the peruvian rabbit thing)\n"
      "  -b cpu_id     - bind the fuzzing process to the specified CPU core "
      "(0-...)\n"
      "  -e ext        - file extension for the fuzz test input file (if "
      "needed)\n"
      "\n",
      argv0, STRATEGY_SWITCH_TIME, EXEC_TIMEOUT, MEM_LIMIT, MAX_FILE,
      FOREIGN_SYNCS_MAX);

  if (more_help > 1) {

#if defined USE_COLOR && !defined ALWAYS_COLORED
  #define DYN_COLOR \
    "AFL_NO_COLOR or AFL_NO_COLOUR: switch colored console output off\n"
#else
  #define DYN_COLOR
#endif

#ifdef AFL_PERSISTENT_RECORD
  #define PERSISTENT_MSG                                                 \
    "AFL_PERSISTENT_RECORD: record the last X inputs to every crash in " \
    "out/crashes\n"
#else
  #define PERSISTENT_MSG
#endif

    SAYF(
      "Environment variables used:\n"
      "LD_BIND_LAZY: do not set LD_BIND_NOW env var for target\n"
      "ASAN_OPTIONS: custom settings for ASAN\n"
      "              (must contain abort_on_error=1 and symbolize=0)\n"
      "MSAN_OPTIONS: custom settings for MSAN\n"
      "              (must contain exitcode="STRINGIFY(MSAN_ERROR)" and symbolize=0)\n"
      "AFL_AUTORESUME: resume fuzzing if directory specified by -o already exists\n"
      "AFL_BENCH_JUST_ONE: run the target just once\n"
      "AFL_BENCH_UNTIL_CRASH: exit soon when the first crashing input has been found\n"
      "AFL_CMPLOG_ONLY_NEW: do not run cmplog on initial testcases (good for resumes!)\n"
      "AFL_CRASH_EXITCODE: optional child exit code to be interpreted as crash\n"
      "AFL_CUSTOM_MUTATOR_LIBRARY: lib with afl_custom_fuzz() to mutate inputs\n"
      "AFL_CUSTOM_MUTATOR_ONLY: avoid AFL++'s internal mutators\n"
      "AFL_CYCLE_SCHEDULES: after completing a cycle, switch to a different -p schedule\n"
      "AFL_DEBUG: extra debugging output for Python mode trimming\n"
      "AFL_DEBUG_CHILD: do not suppress stdout/stderr from target\n"
      "AFL_DISABLE_REDUNDANT: disable any queue item that is redundant\n"
      "AFL_DISABLE_TRIM: disable the trimming of test cases\n"
      "AFL_DUMB_FORKSRV: use fork server without feedback from target\n"
      "AFL_EXIT_WHEN_DONE: exit when all inputs are run and no new finds are found\n"
      "AFL_EXIT_ON_TIME: exit when no new coverage is found within the specified time\n"
      "AFL_EXIT_ON_SEED_ISSUES: exit on any kind of seed issues\n"
      "AFL_EXPAND_HAVOC_NOW: immediately enable expand havoc mode (default: after 60\n"
      "                      minutes and a cycle without finds)\n"
      "AFL_FAST_CAL: limit the calibration stage to three cycles for speedup\n"
      "AFL_FORCE_UI: force showing the status screen (for virtual consoles)\n"
      "AFL_FORKSRV_INIT_TMOUT: time spent waiting for forkserver during startup (in ms)\n"
      "AFL_HANG_TMOUT: override timeout value (in milliseconds)\n"
      "AFL_I_DONT_CARE_ABOUT_MISSING_CRASHES: don't warn about core dump handlers\n"
      "AFL_IGNORE_PROBLEMS: do not abort fuzzing if an incorrect setup is detected\n"
      "AFL_IGNORE_PROBLEMS_COVERAGE: if set in addition to AFL_IGNORE_PROBLEMS - also\n"
      "                              ignore those libs for coverage\n"
      "AFL_IGNORE_SEED_PROBLEMS: skip over crashes and timeouts in the seeds instead of\n"
      "                          exiting\n"
      "AFL_IGNORE_TIMEOUTS: do not process or save any timeouts\n"
      "AFL_IGNORE_UNKNOWN_ENVS: don't warn on unknown env vars\n"
      "AFL_IMPORT_FIRST: sync and import test cases from other fuzzer instances first\n"
      "AFL_INPUT_LEN_MIN/AFL_INPUT_LEN_MAX: like -g/-G set min/max fuzz length produced\n"
      "AFL_PIZZA_MODE: 1 - enforce pizza mode, -1 - disable for April 1st,\n"
      "                0 (default) - activate on April 1st\n"
      "AFL_KILL_SIGNAL: Signal ID delivered to child processes on timeout, etc.\n"
      "                 (default: SIGKILL)\n"
      "AFL_FORK_SERVER_KILL_SIGNAL: Kill signal for the fork server on termination\n"
      "                             (default: SIGTERM). If unset and AFL_KILL_SIGNAL is\n"
      "                             set, that value will be used.\n"
      "AFL_MAP_SIZE: the shared memory size for that target. must be >= the size\n"
      "              the target was compiled for\n"
      "AFL_MAX_DET_EXTRAS: if more entries are in the dictionary list than this value\n"
      "                    then they are randomly selected instead all of them being\n"
      "                    used. Defaults to 200.\n"
      "AFL_NO_AFFINITY: do not check for an unused cpu core to use for fuzzing\n"
      "AFL_TRY_AFFINITY: try to bind to an unused core, but don't fail if unsuccessful\n"
      "AFL_NO_ARITH: skip arithmetic mutations in deterministic stage\n"
      "AFL_NO_AUTODICT: do not load an offered auto dictionary compiled into a target\n"
      "AFL_NO_CPU_RED: avoid red color for showing very high cpu usage\n"
      "AFL_NO_FORKSRV: run target via execve instead of using the forkserver\n"
      "AFL_NO_SNAPSHOT: do not use the snapshot feature (if the snapshot lkm is loaded)\n"
      "AFL_NO_STARTUP_CALIBRATION: no initial seed calibration, start fuzzing at once\n"
      "AFL_NO_WARN_INSTABILITY: no warn about instability issues on startup calibration\n"
      "AFL_NO_UI: switch status screen off\n"
      "AFL_NYX_AUX_SIZE: size of the Nyx auxiliary buffer. Must be a multiple of 4096.\n"
      "                  Increase this value in case the crash reports are truncated.\n"
      "                  Default value is 4096.\n"
      "AFL_NYX_DISABLE_SNAPSHOT_MODE: disable snapshot mode (must be supported by the agent)\n"
      "AFL_NYX_LOG: output NYX hprintf messages to another file\n"
      "AFL_NYX_REUSE_SNAPSHOT: reuse an existing Nyx root snapshot\n"
      DYN_COLOR

      "AFL_PATH: path to AFL support binaries\n"
      "AFL_PYTHON_MODULE: mutate and trim inputs with the specified Python module\n"
      "AFL_QUIET: suppress forkserver status messages\n"

      PERSISTENT_MSG

      "AFL_POST_PROCESS_KEEP_ORIGINAL: save the file as it was prior post-processing to\n"
      "                                the queue, but execute the post-processed one\n"
      "AFL_PRELOAD: LD_PRELOAD / DYLD_INSERT_LIBRARIES settings for target\n"
      "AFL_TARGET_ENV: pass extra environment variables to target\n"
      "AFL_SHUFFLE_QUEUE: reorder the input queue randomly on startup\n"
      "AFL_SKIP_BIN_CHECK: skip afl compatibility checks, also disables auto map size\n"
      "AFL_SKIP_CPUFREQ: do not warn about variable cpu clocking\n"
      //"AFL_SKIP_CRASHES: during initial dry run do not terminate for crashing inputs\n"
      "AFL_STATSD: enables StatsD metrics collection\n"
      "AFL_STATSD_HOST: change default statsd host (default 127.0.0.1)\n"
      "AFL_STATSD_PORT: change default statsd port (default: 8125)\n"
      "AFL_STATSD_TAGS_FLAVOR: set statsd tags format (default: disable tags)\n"
      "                        suported formats: dogstatsd, librato, signalfx, influxdb\n"
      "AFL_NO_FASTRESUME: do not read or write a fast resume file\n"
      "AFL_NO_SYNC: disables all syncing\n"
      "AFL_SYNC_TIME: sync time between fuzzing instances (in minutes)\n"
      "AFL_FINAL_SYNC: sync a final time when exiting (will delay the exit!)\n"
      "AFL_NO_CRASH_README: do not create a README in the crashes directory\n"
      "AFL_TESTCACHE_SIZE: use a cache for testcases, improves performance (in MB)\n"
      "AFL_TMPDIR: directory to use for input file generation (ramdisk recommended)\n"
      "AFL_EARLY_FORKSERVER: force an early forkserver in an afl-clang-fast/\n"
      "                      afl-clang-lto/afl-gcc-fast target\n"
      "AFL_PERSISTENT: enforce persistent mode (if __AFL_LOOP is in a shared lib)\n"
      "AFL_DEFER_FORKSRV: enforced deferred forkserver (__AFL_INIT is in a shared lib)\n"
      "AFL_FUZZER_STATS_UPDATE_INTERVAL: interval to update fuzzer_stats file in\n"
      "                                  seconds (default: 60, minimum: 1)\n"
      "\n"
    );

  } else {

    SAYF(
        "To view also the supported environment variables of afl-fuzz please "
        "use \"-hh\".\n\n");

  }

#ifdef USE_PYTHON
  SAYF("Compiled with %s module support, see docs/custom_mutators.md\n",
       (char *)PYTHON_VERSION);
#else
  SAYF("Compiled without Python module support.\n");
#endif

#ifdef AFL_PERSISTENT_RECORD
  SAYF("Compiled with AFL_PERSISTENT_RECORD support.\n");
#else
  SAYF("Compiled without AFL_PERSISTENT_RECORD support.\n");
#endif

#ifdef USEMMAP
  SAYF("Compiled with shm_open support.\n");
#else
  SAYF("Compiled with shmat support.\n");
#endif

#ifdef ASAN_BUILD
  SAYF("Compiled with ASAN_BUILD.\n");
#endif

#ifdef NO_SPLICING
  SAYF("Compiled with NO_SPLICING.\n");
#endif

#ifdef FANCY_BOXES_NO_UTF
  SAYF("Compiled without UTF-8 support for line rendering in status screen.\n");
#endif

#ifdef PROFILING
  SAYF("Compiled with PROFILING.\n");
#endif

#ifdef INTROSPECTION
  SAYF("Compiled with INTROSPECTION.\n");
#endif

#ifdef _DEBUG
  SAYF("Compiled with _DEBUG.\n");
#endif

#ifdef _AFL_DOCUMENT_MUTATIONS
  SAYF("Compiled with _AFL_DOCUMENT_MUTATIONS.\n");
#endif

#ifdef _AFL_SPECIAL_PERFORMANCE
  SAYF(
      "Compiled with special performance options for this specific system, it "
      "might not work on other platforms!\n");
#endif

  SAYF("For additional help please consult %s/README.md :)\n\n", doc_path);

  exit(1);
#undef PHYTON_SUPPORT

}

#ifndef AFL_LIB

static int stricmp(char const *a, char const *b) {

  if (!a || !b) { FATAL("Null reference"); }

  for (;; ++a, ++b) {

    int d;
    d = tolower((int)*a) - tolower((int)*b);
    if (d != 0 || !*a) { return d; }

  }

}

static void fasan_check_afl_preload(char *afl_preload) {

  char   first_preload[PATH_MAX + 1] = {0};
  char  *separator = strchr(afl_preload, ':');
  size_t first_preload_len = PATH_MAX;
  char  *basename;
  char   clang_runtime_prefix[] = "libclang_rt.asan";

  if (separator != NULL && (separator - afl_preload) < PATH_MAX) {

    first_preload_len = separator - afl_preload;

  }

  strncpy(first_preload, afl_preload, first_preload_len);

  basename = strrchr(first_preload, '/');
  if (basename == NULL) {

    basename = first_preload;

  } else {

    basename = basename + 1;

  }

  if (strncmp(basename, clang_runtime_prefix,
              sizeof(clang_runtime_prefix) - 1) != 0) {

    FATAL("Address Sanitizer DSO must be the first DSO in AFL_PRELOAD");

  }

  if (access(first_preload, R_OK) != 0) {

    FATAL("Address Sanitizer DSO not found");

  }

  OKF("Found ASAN DSO: %s", first_preload);

}

void load_max_edge_cnts_fallback(afl_state_t *afl) {
  FILE *f = fopen("border_edges", "r");
  if (!f) { FATAL("Failed to open border_edges"); }

  afl->fox_total_br_dist_edge_cnt = 0;
  afl->fox_total_border_edge_cnt = 0;
  size_t len;
  char *line = NULL;
  while (getline(&line, &len, f) != -1) {
    strtok(line, " "); // parent
    strtok(NULL, " "); // child
    char *br_dist_id_ptr = strtok(NULL, " ");
    int br_dist_id = atoi(br_dist_id_ptr);
    char *str_len_ptr = strtok(NULL, " ");
    int str_len = atoi(str_len_ptr);
    u32 last_br_dist_id = (u32) (br_dist_id + str_len - 1);
    if (br_dist_id >= 0 && last_br_dist_id > afl->fox_total_br_dist_edge_cnt)
      afl->fox_total_br_dist_edge_cnt = last_br_dist_id;
    afl->fox_total_border_edge_cnt++;
  }
  fclose(f);
  free(line);
}

void load_max_edge_cnts(afl_state_t *afl) {
  FILE *f = fopen("max_border_edge_id", "r");
  if (!f) {
    WARNF("Failed to open total_border_edge_cnt");
    return load_max_edge_cnts_fallback(afl);
  }
  fscanf(f, "%u", &afl->fox_total_border_edge_cnt);
  fclose(f);

  f = fopen("max_br_dist_edge_id", "r");
  if (!f) {
    WARNF("Failed to open total_br_dist_edge_cnt");
    return load_max_edge_cnts_fallback(afl);
  }
  fscanf(f, "%u", &afl->fox_total_br_dist_edge_cnt);
  fclose(f);
}

/* Main entry point */

int main(int argc, char **argv_orig, char **envp) {

  s32 opt, auto_sync = 0 /*, user_set_cache = 0*/;
  u64 prev_queued = 0;
  u32 sync_interval_cnt = 0, seek_to = 0, show_help = 0, default_output = 1,
      map_size = get_map_size();
  u8 *extras_dir[4];
  u8  mem_limit_given = 0, exit_1 = 0, debug = 0,
     extras_dir_cnt = 0 /*, have_p = 0*/;
  char  *afl_preload;
  char  *frida_afl_preload = NULL;
  char **use_argv;

  struct timeval  tv;
  struct timezone tz;

  doc_path = access(DOC_PATH, F_OK) != 0 ? (u8 *)"docs" : (u8 *)DOC_PATH;

  if (argc > 1 && strcmp(argv_orig[1], "--version") == 0) {

    printf("afl-fuzz" VERSION "\n");
    exit(0);

  }

  if (argc > 1 && strcmp(argv_orig[1], "--help") == 0) {

    usage(argv_orig[0], 1);
    exit(0);

  }

  #if defined USE_COLOR && defined ALWAYS_COLORED
  if (getenv("AFL_NO_COLOR") || getenv("AFL_NO_COLOUR")) {

    WARNF(
        "Setting AFL_NO_COLOR has no effect (colors are configured on at "
        "compile time)");

  }

  #endif

  char **argv = argv_cpy_dup(argc, argv_orig);

  afl_state_t *afl = calloc(1, sizeof(afl_state_t));
  if (!afl) { FATAL("Could not create afl state"); }

  if (get_afl_env("AFL_DEBUG")) { debug = afl->debug = 1; }

  afl_state_init(afl, map_size);
  afl->debug = debug;
  afl_fsrv_init(&afl->fsrv);
  if (debug) { afl->fsrv.debug = true; }
  read_afl_environment(afl, envp);
  if (afl->shm.map_size) { afl->fsrv.map_size = afl->shm.map_size; }
  exit_1 = !!afl->afl_env.afl_bench_just_one;

  SAYF(cCYA "afl-fuzz" VERSION cRST
            " based on afl by Michal Zalewski and a large online community\n");

  gettimeofday(&tv, &tz);
  rand_set_seed(afl, tv.tv_sec ^ tv.tv_usec ^ getpid());

  afl->shmem_testcase_mode = 1;  // we always try to perform shmem fuzzing

  // still available: HjJkKqruvwz
  while ((opt = getopt(argc, argv,
<<<<<<< HEAD
                       "+a:Ab:B:c:CdDke:E:f:F:g:G:hi:I:l:L:m:M:nNo:Op:P:QRs:S:t:"
                       "T:UV:WXx:YZ")) > 0) {
=======
                       "+a:Ab:B:c:CdDe:E:f:F:g:G:hi:I:l:L:m:M:nNo:Op:P:QRs:S:t:"
                       "T:UV:WXx:YzZ")) > 0) {
>>>>>>> 4f53803d

    switch (opt) {

      case 'a':

        if (!stricmp(optarg, "text") || !stricmp(optarg, "ascii") ||
            !stricmp(optarg, "txt") || !stricmp(optarg, "asc")) {

          afl->input_mode = 1;

        } else if (!stricmp(optarg, "bin") || !stricmp(optarg, "binary")) {

          afl->input_mode = 2;

        } else if (!stricmp(optarg, "def") || !stricmp(optarg, "default")) {

          afl->input_mode = 0;

        } else {

          FATAL("-a input mode needs to be \"text\" or \"binary\".");

        }

        break;

      case 'P':
        if (!stricmp(optarg, "explore") || !stricmp(optarg, "exploration")) {

          afl->fuzz_mode = 0;
          afl->switch_fuzz_mode = 0;

        } else if (!stricmp(optarg, "exploit") ||

                   !stricmp(optarg, "exploitation")) {

          afl->fuzz_mode = 1;
          afl->switch_fuzz_mode = 0;

        } else {

          if ((afl->switch_fuzz_mode = (u32)atoi(optarg)) > INT_MAX) {

            FATAL(
                "Parameter for option -P must be \"explore\", \"exploit\" or a "
                "number!");

          } else {

            afl->switch_fuzz_mode *= 1000;

          }

        }

        break;

      case 'g':
        afl->min_length = atoi(optarg);

        if (afl->min_length < 1) { afl->min_length = 1; }
        if (afl->min_length >= MAX_FILE) {

          FATAL("Option -g must be below %lu", (long unsigned int)MAX_FILE);

        }

        break;

      case 'k':
        afl->line_search = 1;
        break;

      case 'G':
        afl->max_length = atoi(optarg);
        if (afl->max_length < 4) { afl->max_length = 4; }
        if (afl->max_length > MAX_FILE) {

          FATAL(
              "Option -G max value is %lu, change by editing config.h and "
              "recompiling afl-fuzz.",
              (long unsigned int)MAX_FILE);

        }

        break;

      case 'Z':
        afl->old_seed_selection = 1;
        break;

      case 'I':
        afl->infoexec = optarg;
        break;

      case 'b': {                                          /* bind CPU core */

        if (afl->cpu_to_bind != -1) FATAL("Multiple -b options not supported");

        if (sscanf(optarg, "%d", &afl->cpu_to_bind) < 0) {

          FATAL("Bad syntax used for -b");

        }

        break;

      }

      case 'c': {

        if (strcmp(optarg, "-") == 0) {

          if (afl->shm.cmplog_mode) {

            ACTF("Disabling cmplog again because of '-c -'.");
            afl->shm.cmplog_mode = 0;
            afl->cmplog_binary = NULL;

          }

        } else {

          afl->shm.cmplog_mode = 1;
          afl->cmplog_binary = ck_strdup(optarg);

        }

        break;

      }

      case 's': {

        if (optarg == NULL) { FATAL("No valid seed provided. Got NULL."); }
        rand_set_seed(afl, strtoul(optarg, 0L, 10));
        afl->fixed_seed = 1;
        break;

      }

      case 'p':                                           /* Power schedule */

        if (!stricmp(optarg, "fast")) {

          afl->schedule = FAST;

        } else if (!stricmp(optarg, "coe")) {

          afl->schedule = COE;

        } else if (!stricmp(optarg, "exploit")) {

          afl->schedule = EXPLOIT;

        } else if (!stricmp(optarg, "lin")) {

          afl->schedule = LIN;

        } else if (!stricmp(optarg, "quad")) {

          afl->schedule = QUAD;

        } else if (!stricmp(optarg, "mopt") || !stricmp(optarg, "mmopt")) {

          afl->schedule = MMOPT;

        } else if (!stricmp(optarg, "rare")) {

          afl->schedule = RARE;

        } else if (!stricmp(optarg, "explore") || !stricmp(optarg, "afl") ||

                   !stricmp(optarg, "default") ||

                   !stricmp(optarg, "normal")) {

          afl->schedule = EXPLORE;

        } else if (!stricmp(optarg, "seek")) {

          afl->schedule = SEEK;

        } else if (!stricmp(optarg, "wd_scheduler")) {

          afl->schedule = WD_SCHEDULER;

        } else {

          FATAL("Unknown -p power schedule");

        }

        // have_p = 1;

        break;

      case 'e':

        if (afl->file_extension) { FATAL("Multiple -e options not supported"); }

        afl->file_extension = optarg;

        break;

      case 'i':                                                /* input dir */

        if (afl->in_dir) { FATAL("Multiple -i options not supported"); }
        if (optarg == NULL) { FATAL("Invalid -i option (got NULL)."); }
        afl->in_dir = optarg;

        if (!strcmp(afl->in_dir, "-")) { afl->in_place_resume = 1; }

        break;

      case 'o':                                               /* output dir */

        if (afl->out_dir) { FATAL("Multiple -o options not supported"); }
        afl->out_dir = optarg;
        break;

      case 'M': {                                           /* main sync ID */

        u8 *c;

        if (afl->non_instrumented_mode) {

          FATAL("-M is not supported in non-instrumented mode");

        }

        if (afl->fsrv.cs_mode) {

          FATAL("-M is not supported in ARM CoreSight mode");

        }

        if (afl->sync_id) { FATAL("Multiple -S or -M options not supported"); }

        /* sanity check for argument: should not begin with '-' (possible
         * option) */
        if (optarg && *optarg == '-') {

          FATAL(
              "argument for -M started with a dash '-', which is used for "
              "options");

        }

        afl->sync_id = ck_strdup(optarg);
        afl->old_seed_selection = 1;  // force old queue walking seed selection
        afl->disable_trim = 1;        // disable trimming

        if ((c = strchr(afl->sync_id, ':'))) {

          *c = 0;

          if (sscanf(c + 1, "%u/%u", &afl->main_node_id, &afl->main_node_max) !=
                  2 ||
              !afl->main_node_id || !afl->main_node_max ||
              afl->main_node_id > afl->main_node_max ||
              afl->main_node_max > 1000000) {

            FATAL("Bogus main node ID passed to -M");

          }

        }

        afl->is_main_node = 1;

      }

      break;

      case 'S':                                        /* secondary sync id */

        if (afl->non_instrumented_mode) {

          FATAL("-S is not supported in non-instrumented mode");

        }

        if (afl->fsrv.cs_mode) {

          FATAL("-S is not supported in ARM CoreSight mode");

        }

        if (afl->sync_id) { FATAL("Multiple -S or -M options not supported"); }

        /* sanity check for argument: should not begin with '-' (possible
         * option) */
        if (optarg && *optarg == '-') {

          FATAL(
              "argument for -M started with a dash '-', which is used for "
              "options");

        }

        afl->sync_id = ck_strdup(optarg);
        afl->is_secondary_node = 1;
        break;

      case 'F':                                         /* foreign sync dir */

        if (!optarg) { FATAL("Missing path for -F"); }
        if (!afl->is_main_node) {

          FATAL(
              "Option -F can only be specified after the -M option for the "
              "main fuzzer of a fuzzing campaign");

        }

        if (afl->foreign_sync_cnt >= FOREIGN_SYNCS_MAX) {

          FATAL("Maximum %u entried of -F option can be specified",
                FOREIGN_SYNCS_MAX);

        }

        afl->foreign_syncs[afl->foreign_sync_cnt].dir = optarg;
        while (afl->foreign_syncs[afl->foreign_sync_cnt]
                   .dir[strlen(afl->foreign_syncs[afl->foreign_sync_cnt].dir) -
                        1] == '/') {

          afl->foreign_syncs[afl->foreign_sync_cnt]
              .dir[strlen(afl->foreign_syncs[afl->foreign_sync_cnt].dir) - 1] =
              0;

        }

        afl->foreign_sync_cnt++;
        break;

      case 'f':                                              /* target file */

        if (afl->fsrv.out_file) { FATAL("Multiple -f options not supported"); }

        afl->fsrv.out_file = ck_strdup(optarg);
        afl->fsrv.use_stdin = 0;
        default_output = 0;
        break;

      case 'x':                                               /* dictionary */

        if (extras_dir_cnt >= 4) {

          FATAL("More than four -x options are not supported");

        }

        extras_dir[extras_dir_cnt++] = optarg;
        break;

      case 't': {                                                /* timeout */

        u8 suffix = 0;

        if (afl->timeout_given) { FATAL("Multiple -t options not supported"); }

        if (!optarg ||
            sscanf(optarg, "%u%c", &afl->fsrv.exec_tmout, &suffix) < 1 ||
            optarg[0] == '-') {

          FATAL("Bad syntax used for -t");

        }

        if (afl->fsrv.exec_tmout < 5) { FATAL("Dangerously low value of -t"); }

        if (suffix == '+') {

          afl->timeout_given = 2;

        } else {

          afl->timeout_given = 1;

        }

        break;

      }

      case 'm': {                                              /* mem limit */

        u8 suffix = 'M';

        if (mem_limit_given) {

          WARNF("Overriding previous -m option.");

        } else {

          mem_limit_given = 1;

        }

        if (!optarg) { FATAL("Wrong usage of -m"); }

        if (!strcmp(optarg, "none")) {

          afl->fsrv.mem_limit = 0;
          break;

        }

        if (sscanf(optarg, "%llu%c", &afl->fsrv.mem_limit, &suffix) < 1 ||
            optarg[0] == '-') {

          FATAL("Bad syntax used for -m");

        }

        switch (suffix) {

          case 'T':
            afl->fsrv.mem_limit *= 1024 * 1024;
            break;
          case 'G':
            afl->fsrv.mem_limit *= 1024;
            break;
          case 'k':
            afl->fsrv.mem_limit /= 1024;
            break;
          case 'M':
            break;

          default:
            FATAL("Unsupported suffix or bad syntax for -m");

        }

        if (afl->fsrv.mem_limit && afl->fsrv.mem_limit < 5) {

          FATAL("Dangerously low value of -m");

        }

        if (sizeof(rlim_t) == 4 && afl->fsrv.mem_limit > 2000) {

          FATAL("Value of -m out of range on 32-bit systems");

        }

      }

      break;

      case 'd':
      case 'D':                                        /* old deterministic */

        WARNF(
            "Parameters -d and -D are deprecated, a new enhanced deterministic "
            "fuzzing is active by default, to disable it use -z");
        break;

      case 'z':                                         /* no deterministic */

        afl->skip_deterministic = 1;
        break;

      case 'B':                                              /* load bitmap */

        /* This is a secret undocumented option! It is useful if you find
           an interesting test case during a normal fuzzing process, and want
           to mutate it without rediscovering any of the test cases already
           found during an earlier run.

           To use this mode, you need to point -B to the fuzz_bitmap produced
           by an earlier run for the exact same binary... and that's it.

           I only used this once or twice to get variants of a particular
           file, so I'm not making this an official setting. */

        if (afl->in_bitmap) { FATAL("Multiple -B options not supported"); }

        afl->in_bitmap = optarg;
        break;

      case 'C':                                               /* crash mode */

        if (afl->crash_mode) { FATAL("Multiple -C options not supported"); }
        afl->crash_mode = FSRV_RUN_CRASH;
        break;

      case 'n':                                                /* dumb mode */

        if (afl->is_main_node || afl->is_secondary_node) {

          FATAL("Non instrumented mode is not supported with -M / -S");

        }

        if (afl->non_instrumented_mode) {

          FATAL("Multiple -n options not supported");

        }

        if (afl->afl_env.afl_dumb_forksrv) {

          afl->non_instrumented_mode = 2;

        } else {

          afl->non_instrumented_mode = 1;

        }

        break;

      case 'T':                                                   /* banner */

        if (afl->use_banner) { FATAL("Multiple -T options not supported"); }
        afl->use_banner = optarg;
        break;

  #ifdef __linux__
      case 'X':                                                 /* NYX mode */

        if (afl->fsrv.nyx_mode) { FATAL("Multiple -X options not supported"); }

        afl->fsrv.nyx_parent = true;
        afl->fsrv.nyx_standalone = true;
        afl->fsrv.nyx_mode = 1;
        afl->fsrv.nyx_id = 0;

        break;

      case 'Y':                                     /* NYX distributed mode */
        if (afl->fsrv.nyx_mode) { FATAL("Multiple -Y options not supported"); }

        afl->fsrv.nyx_mode = 1;

        break;
  #else
      case 'X':
      case 'Y':
        FATAL("Nyx mode is only availabe on linux...");
        break;
  #endif
      case 'A':                                           /* CoreSight mode */

  #if !defined(__aarch64__) || !defined(__linux__)
        FATAL("-A option is not supported on this platform");
  #endif

        if (afl->is_main_node || afl->is_secondary_node) {

          FATAL("ARM CoreSight mode is not supported with -M / -S");

        }

        if (afl->fsrv.cs_mode) { FATAL("Multiple -A options not supported"); }

        afl->fsrv.cs_mode = 1;

        break;

      case 'O':                                               /* FRIDA mode */

        if (afl->fsrv.frida_mode) {

          FATAL("Multiple -O options not supported");

        }

        afl->fsrv.frida_mode = 1;
        if (get_afl_env("AFL_USE_FASAN")) { afl->fsrv.frida_asan = 1; }

        break;

      case 'Q':                                                /* QEMU mode */

        if (afl->fsrv.qemu_mode) { FATAL("Multiple -Q options not supported"); }

        afl->fsrv.qemu_mode = 1;

        if (!mem_limit_given) { afl->fsrv.mem_limit = MEM_LIMIT_QEMU; }

        break;

      case 'N':                                             /* Unicorn mode */

        if (afl->no_unlink) { FATAL("Multiple -N options not supported"); }
        afl->fsrv.no_unlink = (afl->no_unlink = true);

        break;

      case 'U':                                             /* Unicorn mode */

        if (afl->unicorn_mode) { FATAL("Multiple -U options not supported"); }
        afl->unicorn_mode = 1;

        if (!mem_limit_given) { afl->fsrv.mem_limit = MEM_LIMIT_UNICORN; }

        break;

      case 'W':                                           /* Wine+QEMU mode */

        if (afl->use_wine) { FATAL("Multiple -W options not supported"); }
        afl->fsrv.qemu_mode = 1;
        afl->use_wine = 1;

        if (!mem_limit_given) { afl->fsrv.mem_limit = 0; }

        break;

      case 'V': {

        afl->most_time_key = 1;
        if (!optarg || sscanf(optarg, "%llu", &afl->most_time) < 1 ||
            optarg[0] == '-') {

          FATAL("Bad syntax used for -V");

        }

      } break;

      case 'E': {

        afl->most_execs_key = 1;
        if (!optarg || sscanf(optarg, "%llu", &afl->most_execs) < 1 ||
            optarg[0] == '-') {

          FATAL("Bad syntax used for -E");

        }

      } break;

      case 'l': {

        if (!optarg) { FATAL("missing parameter for 'l'"); }
        char *c = optarg;
        while (*c) {

          switch (*c) {

            case '0':
            case '1':
              afl->cmplog_lvl = 1;
              break;
            case '2':
              afl->cmplog_lvl = 2;
              break;
            case '3':
              afl->cmplog_lvl = 3;

              if (!afl->disable_trim) {

                ACTF("Deactivating trimming due CMPLOG level 3");
                afl->disable_trim = 1;

              }

              break;
            case 'a':
            case 'A':
              afl->cmplog_enable_arith = 1;
              break;
            case 's':
            case 'S':
              afl->cmplog_enable_scale = 1;
              break;
            case 't':
            case 'T':
              afl->cmplog_enable_transform = 1;
              break;
            case 'x':
            case 'X':
              afl->cmplog_enable_xtreme_transform = 1;
              break;
            case 'r':
            case 'R':
              afl->cmplog_random_colorization = 1;
              break;
            default:
              FATAL("Unknown option value '%c' in -l %s", *c, optarg);

          }

          ++c;

        }

        if (afl->cmplog_lvl == CMPLOG_LVL_MAX) {

          afl->cmplog_max_filesize = MAX_FILE;

        }

      } break;

      case 'L': {                                              /* MOpt mode */

        if (afl->limit_time_sig) { FATAL("Multiple -L options not supported"); }

        afl->havoc_max_mult = HAVOC_MAX_MULT_MOPT;

        if (sscanf(optarg, "%d", &afl->limit_time_puppet) < 1) {

          FATAL("Bad syntax used for -L");

        }

        if (afl->limit_time_puppet == -1) {

          afl->limit_time_sig = -1;
          afl->limit_time_puppet = 0;

        } else if (afl->limit_time_puppet < 0) {

          FATAL("-L value must be between 0 and 2000000 or -1");

        } else {

          afl->limit_time_sig = 1;

        }

        afl->old_seed_selection = 1;
        u64 limit_time_puppet2 = afl->limit_time_puppet * 60 * 1000;

        if ((s32)limit_time_puppet2 < afl->limit_time_puppet) {

          FATAL("limit_time overflow");

        }

        afl->limit_time_puppet = limit_time_puppet2;
        afl->swarm_now = 0;
        if (afl->limit_time_puppet == 0) { afl->key_puppet = 1; }

        int j;
        int tmp_swarm = 0;

        if (afl->g_now > afl->g_max) { afl->g_now = 0; }
        afl->w_now = (afl->w_init - afl->w_end) * (afl->g_max - afl->g_now) /
                         (afl->g_max) +
                     afl->w_end;

        for (tmp_swarm = 0; tmp_swarm < swarm_num; ++tmp_swarm) {

          double total_puppet_temp = 0.0;
          afl->swarm_fitness[tmp_swarm] = 0.0;

          for (j = 0; j < operator_num; ++j) {

            afl->stage_finds_puppet[tmp_swarm][j] = 0;
            afl->probability_now[tmp_swarm][j] = 0.0;
            afl->x_now[tmp_swarm][j] =
                ((double)(random() % 7000) * 0.0001 + 0.1);
            total_puppet_temp += afl->x_now[tmp_swarm][j];
            afl->v_now[tmp_swarm][j] = 0.1;
            afl->L_best[tmp_swarm][j] = 0.5;
            afl->G_best[j] = 0.5;
            afl->eff_best[tmp_swarm][j] = 0.0;

          }

          for (j = 0; j < operator_num; ++j) {

            afl->stage_cycles_puppet_v2[tmp_swarm][j] =
                afl->stage_cycles_puppet[tmp_swarm][j];
            afl->stage_finds_puppet_v2[tmp_swarm][j] =
                afl->stage_finds_puppet[tmp_swarm][j];
            afl->x_now[tmp_swarm][j] =
                afl->x_now[tmp_swarm][j] / total_puppet_temp;

          }

          double x_temp = 0.0;

          for (j = 0; j < operator_num; ++j) {

            afl->probability_now[tmp_swarm][j] = 0.0;
            afl->v_now[tmp_swarm][j] =
                afl->w_now * afl->v_now[tmp_swarm][j] +
                RAND_C *
                    (afl->L_best[tmp_swarm][j] - afl->x_now[tmp_swarm][j]) +
                RAND_C * (afl->G_best[j] - afl->x_now[tmp_swarm][j]);

            afl->x_now[tmp_swarm][j] += afl->v_now[tmp_swarm][j];

            if (afl->x_now[tmp_swarm][j] > v_max) {

              afl->x_now[tmp_swarm][j] = v_max;

            } else if (afl->x_now[tmp_swarm][j] < v_min) {

              afl->x_now[tmp_swarm][j] = v_min;

            }

            x_temp += afl->x_now[tmp_swarm][j];

          }

          for (j = 0; j < operator_num; ++j) {

            afl->x_now[tmp_swarm][j] = afl->x_now[tmp_swarm][j] / x_temp;
            if (likely(j != 0)) {

              afl->probability_now[tmp_swarm][j] =
                  afl->probability_now[tmp_swarm][j - 1] +
                  afl->x_now[tmp_swarm][j];

            } else {

              afl->probability_now[tmp_swarm][j] = afl->x_now[tmp_swarm][j];

            }

          }

          if (afl->probability_now[tmp_swarm][operator_num - 1] < 0.99 ||
              afl->probability_now[tmp_swarm][operator_num - 1] > 1.01) {

            FATAL("ERROR probability");

          }

        }

        for (j = 0; j < operator_num; ++j) {

          afl->core_operator_finds_puppet[j] = 0;
          afl->core_operator_finds_puppet_v2[j] = 0;
          afl->core_operator_cycles_puppet[j] = 0;
          afl->core_operator_cycles_puppet_v2[j] = 0;
          afl->core_operator_cycles_puppet_v3[j] = 0;

        }

        WARNF(
            "Note that the MOpt mode is not maintained and is not as effective "
            "as normal havoc mode.");

      } break;

      case 'h':
        show_help++;
        break;  // not needed

      case 'R':

        FATAL(
            "Radamsa is now a custom mutator, please use that "
            "(custom_mutators/radamsa/).");

        break;

      default:
        if (!show_help) { show_help = 1; }

    }

  }

  if (afl->sync_id && strcmp(afl->sync_id, "addseeds") == 0) {

    FATAL("-M/-S name 'addseeds' is a reserved name, choose something else");

  }

  if (afl->is_main_node == 1 && afl->schedule != FAST &&
      afl->schedule != EXPLORE && afl->schedule != WD_SCHEDULER) {

    FATAL("-M is compatible only with fast and explore -p power schedules");

  }

  if (optind == argc || !afl->in_dir || !afl->out_dir || show_help) {

    usage(argv[0], show_help);

  }

  if (unlikely(afl->afl_env.afl_persistent_record)) {

  #ifdef AFL_PERSISTENT_RECORD

    afl->fsrv.persistent_record = atoi(afl->afl_env.afl_persistent_record);

    if (afl->fsrv.persistent_record < 2) {

      FATAL(
          "AFL_PERSISTENT_RECORD value must be be at least 2, recommended is "
          "100 or 1000.");

    }

  #else

    FATAL(
        "afl-fuzz was not compiled with AFL_PERSISTENT_RECORD enabled in "
        "config.h!");

  #endif

  }

  if (afl->fsrv.mem_limit && afl->shm.cmplog_mode) afl->fsrv.mem_limit += 260;

  OKF("AFL++ is maintained by Marc \"van Hauser\" Heuse, Dominik Maier, Andrea "
      "Fioraldi and Heiko \"hexcoder\" Eißfeldt");
  OKF("AFL++ is open source, get it at "
      "https://github.com/AFLplusplus/AFLplusplus");
  OKF("NOTE: AFL++ >= v3 has changed defaults and behaviours - see README.md");

  #ifdef __linux__
  if (afl->fsrv.nyx_mode) {

    OKF("AFL++ Nyx mode is enabled (developed and maintained by Sergej "
        "Schumilo)");
    OKF("Nyx is open source, get it at https://github.com/Nyx-Fuzz");

  }

  #endif

  // silently disable deterministic mutation if custom mutators are used
  if (!afl->skip_deterministic && afl->afl_env.afl_custom_mutator_only) {

    afl->skip_deterministic = 1;

  }

  if (afl->fixed_seed) {

    OKF("Running with fixed seed: %u", (u32)afl->init_seed);

  }

  #if defined(__SANITIZE_ADDRESS__)
  if (afl->fsrv.mem_limit) {

    WARNF("in the ASAN build we disable all memory limits");
    afl->fsrv.mem_limit = 0;

  }

  #endif

  configure_afl_kill_signals(
      &afl->fsrv, afl->afl_env.afl_child_kill_signal,
      afl->afl_env.afl_fsrv_kill_signal,
      (afl->fsrv.qemu_mode || afl->unicorn_mode || afl->fsrv.use_fauxsrv
  #ifdef __linux__
       || afl->fsrv.nyx_mode
  #endif
       )
          ? SIGKILL
          : SIGTERM);

  setup_signal_handlers();
  check_asan_opts(afl);

  afl->power_name = power_names[afl->schedule];

  if (!afl->non_instrumented_mode && !afl->sync_id) {

    auto_sync = 1;
    afl->sync_id = ck_strdup("default");
    afl->is_secondary_node = 1;
    OKF("No -M/-S set, autoconfiguring for \"-S %s\"", afl->sync_id);

  }

  #ifdef __linux__
  if (afl->fsrv.nyx_mode) {

    if (afl->fsrv.nyx_standalone && strcmp(afl->sync_id, "default") != 0) {

      FATAL(
          "distributed fuzzing is not supported in this Nyx mode (use -Y "
          "instead)");

    }

    if (!afl->fsrv.nyx_standalone) {

      if (afl->is_main_node) {

        if (strcmp("0", afl->sync_id) != 0) {

          FATAL(
              "for Nyx -Y mode, the Main (-M) parameter has to be set to 0 (-M "
              "0)");

        }

        afl->fsrv.nyx_parent = true;
        afl->fsrv.nyx_id = 0;

      }

      if (afl->is_secondary_node) {

        long nyx_id = strtol(afl->sync_id, NULL, 10);

        if (nyx_id == 0 || nyx_id == LONG_MAX) {

          FATAL(
              "for Nyx -Y mode, the Secondary (-S) parameter has to be a "
              "numeric value and >= 1 (e.g. -S 1)");

        }

        afl->fsrv.nyx_id = nyx_id;

      }

    }

  }

  #endif

  if (afl->sync_id) { fix_up_sync(afl); }

  if (!strcmp(afl->in_dir, afl->out_dir)) {

    FATAL("Input and output directories can't be the same");

  }

  if (afl->non_instrumented_mode) {

    if (afl->crash_mode) { FATAL("-C and -n are mutually exclusive"); }
    if (afl->fsrv.frida_mode) { FATAL("-O and -n are mutually exclusive"); }
    if (afl->fsrv.qemu_mode) { FATAL("-Q and -n are mutually exclusive"); }
    if (afl->fsrv.cs_mode) { FATAL("-A and -n are mutually exclusive"); }
    if (afl->unicorn_mode) { FATAL("-U and -n are mutually exclusive"); }

  }

  setenv("__AFL_OUT_DIR", afl->out_dir, 1);

  if (get_afl_env("AFL_DISABLE_TRIM") || get_afl_env("AFL_NO_TRIM")) {

    afl->disable_trim = 1;

  }

  if (getenv("AFL_NO_UI") && getenv("AFL_FORCE_UI")) {

    FATAL("AFL_NO_UI and AFL_FORCE_UI are mutually exclusive");

  }

  if (unlikely(afl->afl_env.afl_statsd)) { statsd_setup_format(afl); }

  if (!afl->use_banner) { afl->use_banner = argv[optind]; }

  if (afl->shm.cmplog_mode && strcmp("0", afl->cmplog_binary) == 0) {

    afl->cmplog_binary = strdup(argv[optind]);

  }

  if (strchr(argv[optind], '/') == NULL && !afl->unicorn_mode) {

    WARNF(cLRD
          "Target binary called without a prefixed path, make sure you are "
          "fuzzing the right binary: " cRST "%s",
          argv[optind]);

  }

  ACTF("Getting to work...");

  switch (afl->schedule) {

    case FAST:
      OKF("Using exponential power schedule (FAST)");
      break;
    case COE:
      OKF("Using cut-off exponential power schedule (COE)");
      break;
    case EXPLOIT:
      OKF("Using exploitation-based constant power schedule (EXPLOIT)");
      break;
    case LIN:
      OKF("Using linear power schedule (LIN)");
      break;
    case QUAD:
      OKF("Using quadratic power schedule (QUAD)");
      break;
    case MMOPT:
      OKF("Using modified MOpt power schedule (MMOPT)");
      break;
    case RARE:
      OKF("Using rare edge focus power schedule (RARE)");
      break;
    case SEEK:
      OKF("Using seek power schedule (SEEK)");
      break;
    case EXPLORE:
      OKF("Using exploration-based constant power schedule (EXPLORE)");
      break;
    case WD_SCHEDULER:
      OKF("Using online stochastic control-based seed scheduler WD-Scheduler");
      break;
    default:
      FATAL("Unknown power schedule");
      break;

  }

  if (afl->shm.cmplog_mode) { OKF("CmpLog level: %u", afl->cmplog_lvl); }

  /* Dynamically allocate memory for AFLFast schedules */
  if (afl->schedule >= FAST && afl->schedule <= RARE) {

    afl->n_fuzz = ck_alloc(N_FUZZ_SIZE * sizeof(u32));

  }

  if (get_afl_env("AFL_NO_FORKSRV")) { afl->no_forkserver = 1; }
  if (get_afl_env("AFL_NO_CPU_RED")) { afl->no_cpu_meter_red = 1; }
  if (get_afl_env("AFL_NO_ARITH")) { afl->no_arith = 1; }
  if (get_afl_env("AFL_SHUFFLE_QUEUE")) { afl->shuffle_queue = 1; }
  if (get_afl_env("AFL_EXPAND_HAVOC_NOW")) { afl->expand_havoc = 1; }

  if (afl->afl_env.afl_autoresume) {

    afl->autoresume = 1;
    if (afl->in_place_resume) {

      SAYF("AFL_AUTORESUME has no effect for '-i -'");

    }

  }

  if (afl->afl_env.afl_hang_tmout) {

    s32 hang_tmout = atoi(afl->afl_env.afl_hang_tmout);
    if (hang_tmout < 1) { FATAL("Invalid value for AFL_HANG_TMOUT"); }
    afl->hang_tmout = (u32)hang_tmout;

  }

  if (afl->afl_env.afl_exit_on_time) {

    u64 exit_on_time = atoi(afl->afl_env.afl_exit_on_time);
    afl->exit_on_time = (u64)exit_on_time * 1000;

  }

  if (afl->afl_env.afl_max_det_extras) {

    s32 max_det_extras = atoi(afl->afl_env.afl_max_det_extras);
    if (max_det_extras < 1) { FATAL("Invalid value for AFL_MAX_DET_EXTRAS"); }
    afl->max_det_extras = (u32)max_det_extras;

  } else {

    afl->max_det_extras = MAX_DET_EXTRAS;

  }

  if (afl->afl_env.afl_testcache_size) {

    afl->q_testcase_max_cache_size =
        (u64)atoi(afl->afl_env.afl_testcache_size) * 1048576;

  }

  if (afl->afl_env.afl_testcache_entries) {

    afl->q_testcase_max_cache_entries =
        (u32)atoi(afl->afl_env.afl_testcache_entries);

    // user_set_cache = 1;

  }

  if (!afl->afl_env.afl_testcache_size || !afl->afl_env.afl_testcache_entries) {

    afl->afl_env.afl_testcache_entries = 0;
    afl->afl_env.afl_testcache_size = 0;

  }

  if (!afl->q_testcase_max_cache_size) {

    ACTF(
        "No testcache was configured. it is recommended to use a testcache, it "
        "improves performance: set AFL_TESTCACHE_SIZE=(value in MB)");

  } else if (afl->q_testcase_max_cache_size < 2 * MAX_FILE) {

    FATAL("AFL_TESTCACHE_SIZE must be set to %ld or more, or 0 to disable",
          (2 * MAX_FILE) % 1048576 == 0 ? (2 * MAX_FILE) / 1048576
                                        : 1 + ((2 * MAX_FILE) / 1048576));

  } else {

    OKF("Enabled testcache with %llu MB",
        afl->q_testcase_max_cache_size / 1048576);

  }

  if (afl->afl_env.afl_forksrv_init_tmout) {

    afl->fsrv.init_tmout = atoi(afl->afl_env.afl_forksrv_init_tmout);
    if (!afl->fsrv.init_tmout) {

      FATAL("Invalid value of AFL_FORKSRV_INIT_TMOUT");

    }

  } else {

    afl->fsrv.init_tmout = afl->fsrv.exec_tmout * FORK_WAIT_MULT;

  }

  if (afl->afl_env.afl_crash_exitcode) {

    long exitcode = strtol(afl->afl_env.afl_crash_exitcode, NULL, 10);
    if ((!exitcode && (errno == EINVAL || errno == ERANGE)) ||
        exitcode < -127 || exitcode > 128) {

      FATAL("Invalid crash exitcode, expected -127 to 128, but got %s",
            afl->afl_env.afl_crash_exitcode);

    }

    afl->fsrv.uses_crash_exitcode = true;
    // WEXITSTATUS is 8 bit unsigned
    afl->fsrv.crash_exitcode = (u8)exitcode;

  }

  if (afl->non_instrumented_mode == 2 && afl->no_forkserver) {

    FATAL("AFL_DUMB_FORKSRV and AFL_NO_FORKSRV are mutually exclusive");

  }

  // Marker: ADD_TO_INJECTIONS
  if (getenv("AFL_LLVM_INJECTIONS_ALL") || getenv("AFL_LLVM_INJECTIONS_SQL") ||
      getenv("AFL_LLVM_INJECTIONS_LDAP") || getenv("AFL_LLVM_INJECTIONS_XSS")) {

    OKF("Adding injection tokens to dictionary.");
    if (getenv("AFL_LLVM_INJECTIONS_ALL") ||
        getenv("AFL_LLVM_INJECTIONS_SQL")) {

      add_extra(afl, "'\"\"'", 4);

    }

    if (getenv("AFL_LLVM_INJECTIONS_ALL") ||
        getenv("AFL_LLVM_INJECTIONS_LDAP")) {

      add_extra(afl, "*)(1=*))(|", 10);

    }

    if (getenv("AFL_LLVM_INJECTIONS_ALL") ||
        getenv("AFL_LLVM_INJECTIONS_XSS")) {

      add_extra(afl, "1\"><\"", 5);

    }

  }

  OKF("Generating fuzz data with a length of min=%u max=%u", afl->min_length,
      afl->max_length);
  u32 min_alloc = MAX(64U, afl->min_length);
  afl_realloc(AFL_BUF_PARAM(in_scratch), min_alloc);
  afl_realloc(AFL_BUF_PARAM(in), min_alloc);
  afl_realloc(AFL_BUF_PARAM(out_scratch), min_alloc);
  afl_realloc(AFL_BUF_PARAM(out), min_alloc);
  afl_realloc(AFL_BUF_PARAM(eff), min_alloc);
  afl_realloc(AFL_BUF_PARAM(ex), min_alloc);

  afl->fsrv.use_fauxsrv = afl->non_instrumented_mode == 1 || afl->no_forkserver;
  afl->fsrv.max_length = afl->max_length;

  #ifdef __linux__
  if (!afl->fsrv.nyx_mode) {

    check_crash_handling();
    check_cpu_governor(afl);

  } else {

    u8 *libnyx_binary = find_afl_binary(argv[0], "libnyx.so");
    afl->fsrv.nyx_handlers = afl_load_libnyx_plugin(libnyx_binary);
    if (afl->fsrv.nyx_handlers == NULL) {

      FATAL("failed to initialize libnyx.so...");

    }

  }

  #else
  check_crash_handling();
  check_cpu_governor(afl);
  #endif

  #ifdef __APPLE__
  setenv("DYLD_NO_PIE", "1", 0);
  #endif

  if (getenv("LD_PRELOAD")) {

    WARNF(
        "LD_PRELOAD is set, are you sure that is what you want to do "
        "instead of using AFL_PRELOAD?");

  }

  if (afl->afl_env.afl_preload) {

    if (afl->fsrv.qemu_mode) {

      /* afl-qemu-trace takes care of converting AFL_PRELOAD. */

    } else if (afl->fsrv.frida_mode) {

      afl_preload = getenv("AFL_PRELOAD");
      u8 *frida_binary = find_afl_binary(argv[0], "afl-frida-trace.so");
      OKF("Injecting %s ...", frida_binary);
      if (afl_preload) {

        if (afl->fsrv.frida_asan) {

          OKF("Using Frida Address Sanitizer Mode");

          if (afl->fsrv.mem_limit) {

            WARNF(
                "in the Frida Address Sanitizer Mode we disable all memory "
                "limits");
            afl->fsrv.mem_limit = 0;

          }

          fasan_check_afl_preload(afl_preload);

          setenv("ASAN_OPTIONS", "detect_leaks=false", 1);

        }

        u8 *frida_binary = find_afl_binary(argv[0], "afl-frida-trace.so");
        OKF("Injecting %s ...", frida_binary);
        frida_afl_preload = alloc_printf("%s:%s", afl_preload, frida_binary);

        ck_free(frida_binary);

        setenv("LD_PRELOAD", frida_afl_preload, 1);
        setenv("DYLD_INSERT_LIBRARIES", frida_afl_preload, 1);

      }

    } else {

      /* CoreSight mode uses the default behavior. */

      setenv("LD_PRELOAD", getenv("AFL_PRELOAD"), 1);
      setenv("DYLD_INSERT_LIBRARIES", getenv("AFL_PRELOAD"), 1);

    }

  } else if (afl->fsrv.frida_mode) {

    if (afl->fsrv.frida_asan) {

      OKF("Using Frida Address Sanitizer Mode");
      FATAL(
          "Address Sanitizer DSO must be loaded using AFL_PRELOAD in Frida "
          "Address Sanitizer Mode");

    } else {

      u8 *frida_binary = find_afl_binary(argv[0], "afl-frida-trace.so");
      OKF("Injecting %s ...", frida_binary);
      setenv("LD_PRELOAD", frida_binary, 1);
      setenv("DYLD_INSERT_LIBRARIES", frida_binary, 1);
      ck_free(frida_binary);

    }

  }

  if (getenv("AFL_LD_PRELOAD")) {

    FATAL("Use AFL_PRELOAD instead of AFL_LD_PRELOAD");

  }

  if (afl->afl_env.afl_target_env &&
      !extract_and_set_env(afl->afl_env.afl_target_env)) {

    FATAL("Bad value of AFL_TARGET_ENV");

  }

  save_cmdline(afl, argc, argv);
  check_if_tty(afl);
  if (afl->afl_env.afl_force_ui) { afl->not_on_tty = 0; }

  get_core_count(afl);

  atexit(at_exit);

  setup_dirs_fds(afl);

  #ifdef HAVE_AFFINITY
  bind_to_free_cpu(afl);
  #endif                                                   /* HAVE_AFFINITY */

  #ifdef __linux__
  if (afl->fsrv.nyx_mode && afl->fsrv.nyx_bind_cpu_id == 0xFFFFFFFF) {

    afl->fsrv.nyx_bind_cpu_id = 0;

  }

  #endif

  #ifdef __HAIKU__
  /* Prioritizes performance over power saving */
  set_scheduler_mode(SCHEDULER_MODE_LOW_LATENCY);
  #endif

  #ifdef __APPLE__
  if (pthread_set_qos_class_self_np(QOS_CLASS_USER_INTERACTIVE, 0) != 0) {

    WARNF("general thread priority settings failed");

  }

  #endif

  init_count_class16();

  if (afl->is_main_node && check_main_node_exists(afl) == 1) {

    WARNF("it is wasteful to run more than one main node!");
    sleep(1);

  } else if (!auto_sync && afl->is_secondary_node &&

             check_main_node_exists(afl) == 0) {

    WARNF(
        "no -M main node found. It is recommended to run exactly one main "
        "instance.");
    sleep(1);

  }

  #ifdef RAND_TEST_VALUES
  u32 counter;
  for (counter = 0; counter < 100000; counter++)
    printf("DEBUG: rand %06d is %u\n", counter, rand_below(afl, 65536));
  #endif

  if (!getenv("AFL_CUSTOM_INFO_PROGRAM")) {

    setenv("AFL_CUSTOM_INFO_PROGRAM", argv[optind], 1);

  }

  if (!getenv("AFL_CUSTOM_INFO_PROGRAM_INPUT") && afl->fsrv.out_file) {

    setenv("AFL_CUSTOM_INFO_PROGRAM_INPUT", afl->fsrv.out_file, 1);

  }

  if (!getenv("AFL_CUSTOM_INFO_PROGRAM_ARGV")) {

    u8 envbuf[8096] = "", tmpbuf[8096] = "";
    for (s32 i = optind + 1; i < argc; ++i) {

      strcpy(tmpbuf, envbuf);
      if (strchr(argv[i], ' ') && !strchr(argv[i], '"') &&
          !strchr(argv[i], '\'')) {

        if (!strchr(argv[i], '\'')) {

          snprintf(envbuf, sizeof(tmpbuf), "%s '%s'", tmpbuf, argv[i]);

        } else {

          snprintf(envbuf, sizeof(tmpbuf), "%s \"%s\"", tmpbuf, argv[i]);

        }

      } else {

        snprintf(envbuf, sizeof(tmpbuf), "%s %s", tmpbuf, argv[i]);

      }

    }

    setenv("AFL_CUSTOM_INFO_PROGRAM_ARGV", envbuf + 1, 1);

  }

  if (!getenv("AFL_CUSTOM_INFO_OUT")) {

    setenv("AFL_CUSTOM_INFO_OUT", afl->out_dir, 1);  // same as __AFL_OUT_DIR

  }

  setup_custom_mutators(afl);

  if (afl->afl_env.afl_custom_mutator_only) {

    if (!afl->custom_mutators_count) {

      if (afl->shm.cmplog_mode) {

        WARNF(
            "No custom mutator loaded, using AFL_CUSTOM_MUTATOR_ONLY is "
            "pointless and only allowed now to allow experiments with CMPLOG.");

      } else {

        FATAL(
            "No custom mutator loaded but AFL_CUSTOM_MUTATOR_ONLY specified.");

      }

    }

    /* This ensures we don't proceed to havoc/splice */
    afl->custom_only = 1;

    /* Ensure we also skip all deterministic steps */
    afl->skip_deterministic = 1;

  }

  if (afl->custom_mutators_count && afl->afl_env.afl_custom_mutator_late_send) {

    u32 count_send = 0;
    LIST_FOREACH(&afl->custom_mutator_list, struct custom_mutator, {

      if (el->afl_custom_fuzz_send) {

        if (count_send) {

          FATAL(
              "You can only have one custom send() function if you are using "
              "AFL_CUSTOM_MUTATOR_LATE_SEND!");

        }

        afl->fsrv.late_send = el->afl_custom_fuzz_send;
        afl->fsrv.custom_data_ptr = el->data;
        count_send = 1;

      }

    });

  }

  if (afl->limit_time_sig > 0 && afl->custom_mutators_count) {

    if (afl->custom_only) {

      FATAL("Custom mutators are incompatible with MOpt (-L)");

    }

    u32 custom_fuzz = 0;
    LIST_FOREACH(&afl->custom_mutator_list, struct custom_mutator, {

      if (el->afl_custom_fuzz) { custom_fuzz = 1; }

    });

    if (custom_fuzz) {

      WARNF("afl_custom_fuzz is incompatible with MOpt (-L)");

    }

  }

  /* Simply code if AFL_TMPDIR is used or not */
  if (!afl->afl_env.afl_tmpdir) {

    afl->tmp_dir = afl->out_dir;

  } else {

    afl->tmp_dir = afl->afl_env.afl_tmpdir;

  }

  setup_cmdline_file(afl, argv + optind);
  check_binary(afl, argv[optind]);

  u64 prev_target_hash = 0;
  s32 fast_resume = 0;
  #ifdef HAVE_ZLIB
  gzFile fr_fd = NULL;
  #else
  s32 fr_fd = -1;
  #endif

  if (afl->in_place_resume && !afl->afl_env.afl_no_fastresume) {

    u8 fn[PATH_MAX], buf[32];
    snprintf(fn, PATH_MAX, "%s/target_hash", afl->out_dir);
    s32 fd = open(fn, O_RDONLY);
    if (fd >= 0) {

      if (read(fd, buf, 32) >= 16) {

        sscanf(buf, "%p", (void **)&prev_target_hash);

      }

      close(fd);

    }

  }

  write_setup_file(afl, argc, argv);

  if (afl->in_place_resume && !afl->afl_env.afl_no_fastresume) {

  #ifdef __linux__
    u64 target_hash = 0;
    if (afl->fsrv.nyx_mode) {

      nyx_load_target_hash(&afl->fsrv);
      target_hash = afl->fsrv.nyx_target_hash64;

    } else {

      target_hash = get_binary_hash(afl->fsrv.target_path);

    }

  #else
    u64 target_hash = get_binary_hash(afl->fsrv.target_path);
  #endif

    if ((!target_hash || prev_target_hash != target_hash)
  #ifdef __linux__
        || (afl->fsrv.nyx_mode && target_hash == 0)
  #endif
    ) {

      ACTF("Target binary is different, cannot perform FAST RESUME!");

    } else {

      u8 fn[PATH_MAX];
      snprintf(fn, PATH_MAX, "%s/fastresume.bin", afl->out_dir);
  #ifdef HAVE_ZLIB
      if ((fr_fd = ZLIBOPEN(fn, "rb")) != NULL) {

  #else
      if ((fr_fd = open(fn, O_RDONLY)) >= 0) {

  #endif

        u8   ver_string[8];
        u64 *ver = (u64 *)ver_string;
        u64  expect_ver =
            afl->shm.cmplog_mode + (sizeof(struct queue_entry) << 1);

        if (NZLIBREAD(fr_fd, ver_string, sizeof(ver_string)) !=
            sizeof(ver_string))
          WARNF("Emtpy fastresume.bin, ignoring, cannot perform FAST RESUME");
        else if (expect_ver != *ver)
          WARNF(
              "Different AFL++ version or feature usage, cannot perform FAST "
              "RESUME");
        else {

          OKF("Will perform FAST RESUME");
          fast_resume = 1;

        }

      } else {

        ACTF("fastresume.bin not found, cannot perform FAST RESUME!");

      }

      // If the fast resume file is not valid we will be unable to start, so
      // we remove the file but keep the file descriptor open.
      unlink(fn);

    }

  }

  read_testcases(afl, NULL);

  pivot_inputs(afl);

  if (!afl->timeout_given) { find_timeout(afl); }  // only for resumes!

  if (afl->afl_env.afl_tmpdir && !afl->in_place_resume) {

    char tmpfile[PATH_MAX];

    if (afl->file_extension) {

      snprintf(tmpfile, PATH_MAX, "%s/.cur_input.%s", afl->tmp_dir,
               afl->file_extension);

    } else {

      snprintf(tmpfile, PATH_MAX, "%s/.cur_input", afl->tmp_dir);

    }

    /* there is still a race condition here, but well ... */
    if (access(tmpfile, F_OK) != -1) {

      FATAL(
          "AFL_TMPDIR already has an existing temporary input file: %s - if "
          "this is not from another instance, then just remove the file.",
          tmpfile);

    }

  }

  // read_foreign_testcases(afl, 1); for the moment dont do this
  OKF("Loaded a total of %u seeds.", afl->queued_items);

  /* If we don't have a file name chosen yet, use a safe default. */

  if (!afl->fsrv.out_file) {

    u32 j = optind + 1;
    while (argv[j]) {

      u8 *aa_loc = strstr(argv[j], "@@");

      if (aa_loc && !afl->fsrv.out_file) {

        afl->fsrv.use_stdin = 0;
        default_output = 0;

        if (afl->file_extension) {

          afl->fsrv.out_file = alloc_printf("%s/.cur_input.%s", afl->tmp_dir,
                                            afl->file_extension);

        } else {

          afl->fsrv.out_file = alloc_printf("%s/.cur_input", afl->tmp_dir);

        }

        detect_file_args(argv + optind + 1, afl->fsrv.out_file,
                         &afl->fsrv.use_stdin);
        break;

      }

      ++j;

    }

  }

  if (!afl->fsrv.out_file) { setup_stdio_file(afl); }

  if (afl->cmplog_binary) {

    if (afl->unicorn_mode) {

      FATAL("CmpLog and Unicorn mode are not compatible at the moment, sorry");

    }

    if (!afl->fsrv.qemu_mode && !afl->fsrv.frida_mode && !afl->fsrv.cs_mode &&
        !afl->non_instrumented_mode) {

      check_binary(afl, afl->cmplog_binary);

    }

  }

  #ifdef AFL_PERSISTENT_RECORD
  if (unlikely(afl->fsrv.persistent_record)) {

    if (!getenv(PERSIST_ENV_VAR) && !getenv("AFL_FRIDA_PERSISTENT_ADDR") &&
        !getenv("AFL_QEMU_PERSISTENT_ADDR")) {

      FATAL(
          "Target binary is not compiled/run in persistent mode, "
          "AFL_PERSISTENT_RECORD makes no sense.");

    }

    afl->fsrv.persistent_record_dir = alloc_printf("%s", afl->out_dir);

  }

  #endif

  if (afl->shmem_testcase_mode) { setup_testcase_shmem(afl); }

  afl->start_time = get_cur_time();

  if (afl->fsrv.qemu_mode) {

    if (afl->use_wine) {

      use_argv = get_wine_argv(argv[0], &afl->fsrv.target_path, argc - optind,
                               argv + optind);

    } else {

      use_argv = get_qemu_argv(argv[0], &afl->fsrv.target_path, argc - optind,
                               argv + optind);

    }

  } else if (afl->fsrv.cs_mode) {

    use_argv = get_cs_argv(argv[0], &afl->fsrv.target_path, argc - optind,
                           argv + optind);

  } else {

    use_argv = argv + optind;

  }

  if (afl->non_instrumented_mode || afl->fsrv.qemu_mode ||
      afl->fsrv.frida_mode || afl->fsrv.cs_mode || afl->unicorn_mode) {

    u32 old_map_size = map_size;
    map_size = afl->fsrv.real_map_size = afl->fsrv.map_size = MAP_SIZE;
    afl->virgin_bits = ck_realloc(afl->virgin_bits, map_size);
    afl->virgin_tmout = ck_realloc(afl->virgin_tmout, map_size);
    afl->virgin_crash = ck_realloc(afl->virgin_crash, map_size);
    afl->var_bytes = ck_realloc(afl->var_bytes, map_size);
    afl->top_rated = ck_realloc(afl->top_rated, map_size * sizeof(void *));
    afl->clean_trace = ck_realloc(afl->clean_trace, map_size);
    afl->clean_trace_custom = ck_realloc(afl->clean_trace_custom, map_size);
    afl->first_trace = ck_realloc(afl->first_trace, map_size);
    afl->map_tmp_buf = ck_realloc(afl->map_tmp_buf, map_size);

    if (old_map_size < map_size) {

      memset(afl->var_bytes + old_map_size, 0, map_size - old_map_size);
      memset(afl->top_rated + old_map_size, 0, map_size - old_map_size);
      memset(afl->clean_trace + old_map_size, 0, map_size - old_map_size);
      memset(afl->clean_trace_custom + old_map_size, 0,
             map_size - old_map_size);
      memset(afl->first_trace + old_map_size, 0, map_size - old_map_size);
      memset(afl->map_tmp_buf + old_map_size, 0, map_size - old_map_size);

    }

  }

  afl->argv = use_argv;
  afl->fsrv.trace_bits =
      afl_shm_init(&afl->shm, afl->fsrv.map_size, afl->non_instrumented_mode);

  afl->fsrv.br_bits = afl->shm.br_map;
  afl->fsrv.br_cov = afl->shm.br_cov;
  afl->fsrv.br_hit = afl->shm.br_hit;

  if (!afl->non_instrumented_mode && !afl->fsrv.qemu_mode &&
      !afl->unicorn_mode && !afl->fsrv.frida_mode && !afl->fsrv.cs_mode &&
      !afl->afl_env.afl_skip_bin_check) {

    if (map_size <= DEFAULT_SHMEM_SIZE) {

      afl->fsrv.map_size = DEFAULT_SHMEM_SIZE;  // dummy temporary value
      char vbuf[16];
      snprintf(vbuf, sizeof(vbuf), "%u", DEFAULT_SHMEM_SIZE);
      setenv("AFL_MAP_SIZE", vbuf, 1);

    }

    u32 new_map_size = afl_fsrv_get_mapsize(
        &afl->fsrv, afl->argv, &afl->stop_soon, afl->afl_env.afl_debug_child);

    // TODO: better constrain total_border_edge_cnt
    afl->fox_map_size = new_map_size + sizeof(u64);
    load_max_edge_cnts(afl);
    // index: sancov node id, max number <= new_map_size
    afl->fsrv.spent_time_us = (u64 *) ck_alloc(sizeof(u64) * afl->fox_map_size);
    afl->fsrv.productive_time_us = (u64 *) ck_alloc(sizeof(u64) * afl->fox_map_size);
    afl->fsrv.added_seeds = (u32 *) ck_alloc(sizeof(u32) * afl->fox_map_size);
    afl->fsrv.cmp_type = (u8 *) ck_alloc(sizeof(u8) * afl->fox_map_size);
    afl->fsrv.border_edge_parent_first_id = (u32 *) ck_alloc(sizeof(u32) * afl->fox_map_size);
    afl->fsrv.num_of_children = (u32 *) ck_alloc(sizeof(u32) * afl->fox_map_size);
#ifdef FOX_INTROSPECTION
    afl->fsrv.reached_before_step = (u64 *) ck_alloc(sizeof(u64) * afl->fox_map_size);
    afl->fsrv.reached_after_step = (u64 *) ck_alloc(sizeof(u64) * afl->fox_map_size);
    afl->fsrv.midpoint_convex_before_step = (u64 *) ck_alloc(sizeof(u64) * afl->fox_map_size);
    afl->fsrv.midpoint_convex_after_step = (u64 *) ck_alloc(sizeof(u64) * afl->fox_map_size);
#endif

    // index: br_dist_edge_id, max number <= border_edge_cnt
    afl->fsrv.global_br_bits = (s64 *) ck_alloc(sizeof(s64) * afl->fox_total_br_dist_edge_cnt);
    afl->fsrv.local_br_bits = (s64 *) ck_alloc(sizeof(s64) * afl->fox_total_br_dist_edge_cnt);
    afl->fsrv.br_inc = (s64 *) ck_alloc(sizeof(s64) * afl->fox_total_br_dist_edge_cnt);
    afl->fsrv.br_dec = (s64 *) ck_alloc(sizeof(s64) * afl->fox_total_br_dist_edge_cnt);
    afl->fsrv.br_dec_winner = (u32 *) ck_alloc(sizeof(u32) * afl->fox_total_br_dist_edge_cnt);
    afl->fsrv.br_inc_winner = (u32 *) ck_alloc(sizeof(u32) * afl->fox_total_br_dist_edge_cnt);
    afl->fsrv.fallthrough_line_search = (u8 *) ck_alloc(sizeof(u8) * afl->fox_total_br_dist_edge_cnt);
    afl->fsrv.size_gradient_checked = (u8 *) ck_alloc(sizeof(u8) * afl->fox_total_br_dist_edge_cnt);

    // index: border_edge_id, max number <= border_edge_cnt
    afl->fsrv.subgrad_inc = (float *) ck_alloc(sizeof(float) * afl->fox_total_border_edge_cnt);
    afl->fsrv.subgrad_dec = (float *) ck_alloc(sizeof(float) * afl->fox_total_border_edge_cnt);
    afl->fsrv.local_bits = (u8 *) ck_alloc(sizeof(u8) * afl->fox_total_border_edge_cnt);
    afl->fsrv.border_edge_parent = (u32 *) ck_alloc(sizeof(u32) * afl->fox_total_border_edge_cnt);
    afl->fsrv.border_edge_child = (u32 *) ck_alloc(sizeof(u32) * afl->fox_total_border_edge_cnt);
    afl->fsrv.border_edge_2_str_len = (u32 *) ck_alloc(sizeof(u32) * afl->fox_total_border_edge_cnt);
    afl->fsrv.border_edge_2_br_dist = (u32 *) ck_alloc(sizeof(u32) * afl->fox_total_border_edge_cnt);
    afl->fsrv.border_edge_seed_list = (struct queue_entry ***) ck_alloc(sizeof(struct queue_entry **) * afl->fox_total_border_edge_cnt);
    afl->fsrv.border_edge_seed_list_cnt = (u32 *) ck_alloc(sizeof(u32) * afl->fox_total_border_edge_cnt);
    afl->fsrv.border_edge_seed_list_capacity = (u32 *) ck_alloc(sizeof(u32) * afl->fox_total_border_edge_cnt);
    afl->wd_scheduler_top_rated = (struct queue_entry **) ck_alloc(sizeof(struct queue_entry *) * afl->fox_total_border_edge_cnt);

    afl->fsrv.winning_capacity = WINNING_CAPACITY;
    afl->fsrv.fox_br_candidate_capacity = FOX_BR_CANDIDATE_CAPACITY;
    afl->fsrv.fox_mutant_buf_capacity = FOX_MUTANT_BUF_CAPACITY;
    afl->fsrv.winning_list = (u32 *) ck_alloc(sizeof(u32) * afl->fsrv.winning_capacity);
    afl->fsrv.handler_candidate_id = (u32 *) ck_alloc(sizeof(u32) * afl->fsrv.fox_br_candidate_capacity);
    afl->fsrv.handler_candidate_dist_id = (u32 *) ck_alloc(sizeof(u32) * afl->fsrv.fox_br_candidate_capacity);
    afl->fsrv.br_inc_id = (u32 *) ck_alloc(sizeof(u32) * afl->fsrv.fox_br_candidate_capacity);
    afl->fsrv.br_inc_dist_id = (u32 *) ck_alloc(sizeof(u32) * afl->fsrv.fox_br_candidate_capacity);
    afl->fsrv.br_dec_id = (u32 *) ck_alloc(sizeof(u32) * afl->fsrv.fox_br_candidate_capacity);
    afl->fsrv.br_dec_dist_id = (u32 *) ck_alloc(sizeof(u32) * afl->fsrv.fox_br_candidate_capacity);
    afl->fsrv.mutant_buf = (u8 **) ck_alloc(sizeof(u8 *) * afl->fsrv.fox_mutant_buf_capacity);
    afl->fsrv.mutant_len = (u32 *) ck_alloc(sizeof(u32) * afl->fsrv.fox_mutant_buf_capacity);
    afl->fsrv.mutant_ref_cnt = 0;

    // only reinitialize if the map needs to be larger than what we have.
    if (map_size < new_map_size) {

      OKF("Re-initializing maps to %u bytes", new_map_size);

      u32 old_map_size = map_size;
      afl->virgin_bits = ck_realloc(afl->virgin_bits, new_map_size);
      afl->virgin_tmout = ck_realloc(afl->virgin_tmout, new_map_size);
      afl->virgin_crash = ck_realloc(afl->virgin_crash, new_map_size);
      afl->var_bytes = ck_realloc(afl->var_bytes, new_map_size);
      afl->top_rated =
          ck_realloc(afl->top_rated, new_map_size * sizeof(void *));
      afl->clean_trace = ck_realloc(afl->clean_trace, new_map_size);
      afl->clean_trace_custom =
          ck_realloc(afl->clean_trace_custom, new_map_size);
      afl->first_trace = ck_realloc(afl->first_trace, new_map_size);
      afl->map_tmp_buf = ck_realloc(afl->map_tmp_buf, new_map_size);

      if (old_map_size < new_map_size) {

        memset(afl->var_bytes + old_map_size, 0, new_map_size - old_map_size);
        memset(afl->top_rated + old_map_size, 0, new_map_size - old_map_size);
        memset(afl->clean_trace + old_map_size, 0, new_map_size - old_map_size);
        memset(afl->clean_trace_custom + old_map_size, 0,
               new_map_size - old_map_size);
        memset(afl->first_trace + old_map_size, 0, new_map_size - old_map_size);
        memset(afl->map_tmp_buf + old_map_size, 0, new_map_size - old_map_size);

      }

      afl_fsrv_kill(&afl->fsrv);
      afl_shm_deinit(&afl->shm);
      afl->fsrv.map_size = new_map_size;
      afl->fsrv.trace_bits =
          afl_shm_init(&afl->shm, new_map_size, afl->non_instrumented_mode);
      afl->fsrv.br_bits = afl->shm.br_map;
      afl->fsrv.br_cov = afl->shm.br_cov;
      afl->fsrv.br_hit = afl->shm.br_hit;
      setenv("AFL_NO_AUTODICT", "1", 1);  // loaded already
      afl_fsrv_start(&afl->fsrv, afl->argv, &afl->stop_soon,
                     afl->afl_env.afl_debug_child);

      map_size = new_map_size;

    }

  }

  if (afl->cmplog_binary) {

    ACTF("Spawning cmplog forkserver");
    afl_fsrv_init_dup(&afl->cmplog_fsrv, &afl->fsrv);
    // TODO: this is semi-nice
    afl->cmplog_fsrv.trace_bits = afl->fsrv.trace_bits;
    afl->cmplog_fsrv.cs_mode = afl->fsrv.cs_mode;
    afl->cmplog_fsrv.qemu_mode = afl->fsrv.qemu_mode;
    afl->cmplog_fsrv.frida_mode = afl->fsrv.frida_mode;
    afl->cmplog_fsrv.cmplog_binary = afl->cmplog_binary;
    afl->cmplog_fsrv.target_path = afl->fsrv.target_path;
    afl->cmplog_fsrv.init_child_func = cmplog_exec_child;

    if ((map_size <= DEFAULT_SHMEM_SIZE ||
         afl->cmplog_fsrv.map_size < map_size) &&
        !afl->non_instrumented_mode && !afl->fsrv.qemu_mode &&
        !afl->fsrv.frida_mode && !afl->unicorn_mode && !afl->fsrv.cs_mode &&
        !afl->afl_env.afl_skip_bin_check) {

      afl->cmplog_fsrv.map_size = MAX(map_size, (u32)DEFAULT_SHMEM_SIZE);
      char vbuf[16];
      snprintf(vbuf, sizeof(vbuf), "%u", afl->cmplog_fsrv.map_size);
      setenv("AFL_MAP_SIZE", vbuf, 1);

    }

    u32 new_map_size =
        afl_fsrv_get_mapsize(&afl->cmplog_fsrv, afl->argv, &afl->stop_soon,
                             afl->afl_env.afl_debug_child);

    // only reinitialize when it needs to be larger
    if (map_size < new_map_size) {

      OKF("Re-initializing maps to %u bytes due cmplog", new_map_size);

      u32 old_map_size = map_size;
      afl->virgin_bits = ck_realloc(afl->virgin_bits, new_map_size);
      afl->virgin_tmout = ck_realloc(afl->virgin_tmout, new_map_size);
      afl->virgin_crash = ck_realloc(afl->virgin_crash, new_map_size);
      afl->var_bytes = ck_realloc(afl->var_bytes, new_map_size);
      afl->top_rated =
          ck_realloc(afl->top_rated, new_map_size * sizeof(void *));
      afl->clean_trace = ck_realloc(afl->clean_trace, new_map_size);
      afl->clean_trace_custom =
          ck_realloc(afl->clean_trace_custom, new_map_size);
      afl->first_trace = ck_realloc(afl->first_trace, new_map_size);
      afl->map_tmp_buf = ck_realloc(afl->map_tmp_buf, new_map_size);

      if (old_map_size < new_map_size) {

        memset(afl->var_bytes + old_map_size, 0, new_map_size - old_map_size);
        memset(afl->top_rated + old_map_size, 0, new_map_size - old_map_size);
        memset(afl->clean_trace + old_map_size, 0, new_map_size - old_map_size);
        memset(afl->clean_trace_custom + old_map_size, 0,
               new_map_size - old_map_size);
        memset(afl->first_trace + old_map_size, 0, new_map_size - old_map_size);
        memset(afl->map_tmp_buf + old_map_size, 0, new_map_size - old_map_size);

      }

      afl_fsrv_kill(&afl->fsrv);
      afl_fsrv_kill(&afl->cmplog_fsrv);
      afl_shm_deinit(&afl->shm);

      afl->cmplog_fsrv.map_size = new_map_size;  // non-cmplog stays the same
      map_size = new_map_size;

      setenv("AFL_NO_AUTODICT", "1", 1);  // loaded already
      afl->fsrv.trace_bits =
          afl_shm_init(&afl->shm, new_map_size, afl->non_instrumented_mode);
      afl->fsrv.br_bits = afl->shm.br_map;
      afl->fsrv.br_cov = afl->shm.br_cov;
      afl->fsrv.br_hit = afl->shm.br_hit;
      afl->cmplog_fsrv.trace_bits = afl->fsrv.trace_bits;
      afl_fsrv_start(&afl->fsrv, afl->argv, &afl->stop_soon,
                     afl->afl_env.afl_debug_child);
      afl_fsrv_start(&afl->cmplog_fsrv, afl->argv, &afl->stop_soon,
                     afl->afl_env.afl_debug_child);

    }

    OKF("CMPLOG forkserver successfully started");

  }

  load_auto(afl);

  if (extras_dir_cnt) {

    for (u8 i = 0; i < extras_dir_cnt; i++) {

      load_extras(afl, extras_dir[i]);

    }

  }

  if (afl->fsrv.out_file && afl->fsrv.use_shmem_fuzz) {

    unlink(afl->fsrv.out_file);
    afl->fsrv.out_file = NULL;
    afl->fsrv.use_stdin = 0;
    close(afl->fsrv.out_fd);
    afl->fsrv.out_fd = -1;

    if (!afl->unicorn_mode && !afl->fsrv.use_stdin && !default_output) {

      WARNF(
          "You specified -f or @@ on the command line but the target harness "
          "specified fuzz cases via shmem, switching to shmem!");

    }

  }

  deunicode_extras(afl);
  dedup_extras(afl);
  if (afl->extras_cnt) { OKF("Loaded a total of %u extras.", afl->extras_cnt); }

  if (unlikely(fast_resume)) {

    u64 resume_start = get_cur_time_us();
    // if we get here then we should abort on errors
    ZLIBREAD(fr_fd, afl->virgin_bits, afl->fsrv.map_size, "virgin_bits");
    ZLIBREAD(fr_fd, afl->virgin_tmout, afl->fsrv.map_size, "virgin_tmout");
    ZLIBREAD(fr_fd, afl->virgin_crash, afl->fsrv.map_size, "virgin_crash");
    ZLIBREAD(fr_fd, afl->var_bytes, afl->fsrv.map_size, "var_bytes");

    u8                  res[1] = {0};
    u8                 *o_start = (u8 *)&(afl->queue_buf[0]->colorized);
    u8                 *o_end = (u8 *)&(afl->queue_buf[0]->mother);
    u32                 r = 8 + afl->fsrv.map_size * 4;
    u32                 q_len = o_end - o_start;
    u32                 m_len = (afl->fsrv.map_size >> 3);
    struct queue_entry *q;

    for (u32 i = 0; i < afl->queued_items; i++) {

      q = afl->queue_buf[i];
      ZLIBREAD(fr_fd, (u8 *)&(q->colorized), q_len, "queue data");
      ZLIBREAD(fr_fd, res, 1, "check map");
      if (res[0]) {

        q->trace_mini = ck_alloc(m_len);
        ZLIBREAD(fr_fd, q->trace_mini, m_len, "trace_mini");
        r += q_len + m_len + 1;

      } else {

        r += q_len + 1;

      }

      afl->total_bitmap_size += q->bitmap_size;
      ++afl->total_bitmap_entries;
      update_bitmap_score(afl, q);

      if (q->was_fuzzed) { --afl->pending_not_fuzzed; }

<<<<<<< HEAD
  if (likely(afl->schedule == WD_SCHEDULER)) {
    load_fox_metadata(afl);
    afl->wd_scheduler_havoc_max_mult = HAVOC_MAX_MULT_WD_SCHEDULER;
  }

  if (likely(!afl->afl_env.afl_no_startup_calibration)) {
=======
      if (q->disabled) {
>>>>>>> 4f53803d

        if (!q->was_fuzzed) { --afl->pending_not_fuzzed; }
        --afl->active_items;

      }

      if (q->var_behavior) { ++afl->queued_variable; }
      if (q->favored) {

        ++afl->queued_favored;
        if (!q->was_fuzzed) { ++afl->pending_favored; }

      }

    }

    u8 buf[4];
    if (NZLIBREAD(fr_fd, buf, 3) > 0) {

      FATAL("invalid trailing data in fastresume.bin");

    }

    OKF("Successfully loaded fastresume.bin (%u bytes)!", r);
    ZLIBCLOSE(fr_fd);
    afl->reinit_table = 1;
    update_calibration_time(afl, &resume_start);

  } else {

    // after we have the correct bitmap size we can read the bitmap -B option
    // and set the virgin maps
    if (afl->in_bitmap) {

      read_bitmap(afl->in_bitmap, afl->virgin_bits, afl->fsrv.map_size);

    } else {

      memset(afl->virgin_bits, 255, map_size);

    }

    memset(afl->virgin_tmout, 255, map_size);
    memset(afl->virgin_crash, 255, map_size);

    if (likely(!afl->afl_env.afl_no_startup_calibration)) {

      perform_dry_run(afl);

    } else {

      ACTF("Skipping initial seed calibration due option override!");
      usleep(1000);

    }

  }

  if (afl->q_testcase_max_cache_entries) {

    afl->q_testcase_cache =
        ck_alloc(afl->q_testcase_max_cache_entries * sizeof(size_t));
    if (!afl->q_testcase_cache) { PFATAL("malloc failed for cache entries"); }

  }

  cull_queue(afl);

  // ensure we have at least one seed that is not disabled.
  u32 entry, valid_seeds = 0;
  for (entry = 0; entry < afl->queued_items; ++entry)
    if (!afl->queue_buf[entry]->disabled) { ++valid_seeds; }

  if (!afl->pending_not_fuzzed || !valid_seeds) {

    FATAL("We need at least one valid input seed that does not crash!");

  }

  if (afl->timeout_given == 2) {  // -t ...+ option

    if (valid_seeds == 1) {

      WARNF(
          "Only one valid seed is present, auto-calculating the timeout is "
          "disabled!");
      afl->timeout_given = 1;

    } else {

      u64 max_ms = 0;

      for (entry = 0; entry < afl->queued_items; ++entry)
        if (!afl->queue_buf[entry]->disabled)
          if ((afl->queue_buf[entry]->exec_us / 1000) > max_ms)
            max_ms = afl->queue_buf[entry]->exec_us / 1000;

      // Add 20% as a safety margin, capped to exec_tmout given in -t option
      max_ms *= 1.2;
      if (max_ms > afl->fsrv.exec_tmout) max_ms = afl->fsrv.exec_tmout;

      // Ensure that there is a sensible timeout even for very fast binaries
      if (max_ms < 5) max_ms = 5;

      afl->fsrv.exec_tmout = max_ms;
      afl->timeout_given = 1;

    }

  }

  show_init_stats(afl);

  if (unlikely(afl->old_seed_selection)) seek_to = find_start_position(afl);

  afl->start_time = get_cur_time();
  if (afl->in_place_resume || afl->afl_env.afl_autoresume) {

    load_stats_file(afl);

  }

  if (!afl->non_instrumented_mode) { write_stats_file(afl, 0, 0, 0, 0); }
  maybe_update_plot_file(afl, 0, 0, 0);
  save_auto(afl);

  if (afl->stop_soon) { goto stop_fuzzing; }

  /* Woop woop woop */

  if (!afl->not_on_tty) {

    sleep(1);
    if (afl->stop_soon) { goto stop_fuzzing; }

  }

  // (void)nice(-20);  // does not improve the speed

  #ifdef INTROSPECTION
  u32 prev_saved_crashes = 0, prev_saved_tmouts = 0, stat_prev_queued_items = 0;
  #endif
  u32 prev_queued_items = 0, runs_in_current_cycle = (u32)-1;
  u8  skipped_fuzz;

  #ifdef INTROSPECTION
  char ifn[4096];
  snprintf(ifn, sizeof(ifn), "%s/introspection.txt", afl->out_dir);
  if ((afl->introspection_file = fopen(ifn, "w")) == NULL) {

    PFATAL("could not create '%s'", ifn);

  }

  setvbuf(afl->introspection_file, NULL, _IONBF, 0);
  OKF("Writing mutation introspection to '%s'", ifn);
  #endif

  // real start time, we reset, so this works correctly with -V
  afl->start_time = get_cur_time();

  while (likely(!afl->stop_soon)) {

    cull_queue(afl);

    if (unlikely((!afl->old_seed_selection &&
                  runs_in_current_cycle > afl->queued_items) ||
                 (afl->old_seed_selection && !afl->queue_cur))) {

      if (unlikely((afl->last_sync_cycle < afl->queue_cycle ||
                    (!afl->queue_cycle && afl->afl_env.afl_import_first)) &&
                   afl->sync_id)) {

        if (unlikely(!afl->queue_cycle && afl->afl_env.afl_import_first)) {

          OKF("Syncing queues from other fuzzer instances first ...");

        }

        sync_fuzzers(afl);

      }

      ++afl->queue_cycle;
      if (afl->afl_env.afl_no_ui) {

        ACTF("Entering queue cycle %llu\n", afl->queue_cycle);

      }

      runs_in_current_cycle = (u32)-1;
      afl->cur_skipped_items = 0;

      // 1st april fool joke - enable pizza mode
      // to not waste time on checking the date we only do this when the
      // queue is fully cycled.
      time_t     cursec = time(NULL);
      struct tm *curdate = localtime(&cursec);
      if (unlikely(!afl->afl_env.afl_pizza_mode)) {

        if (unlikely(curdate->tm_mon == 3 && curdate->tm_mday == 1)) {

          afl->pizza_is_served = 1;

        } else {

          afl->pizza_is_served = 0;

        }

      }

      if (unlikely(afl->old_seed_selection)) {

        afl->current_entry = 0;
        while (unlikely(afl->current_entry < afl->queued_items &&
                        afl->queue_buf[afl->current_entry]->disabled)) {

          ++afl->current_entry;

        }

        if (afl->current_entry >= afl->queued_items) { afl->current_entry = 0; }

        afl->queue_cur = afl->queue_buf[afl->current_entry];

        if (unlikely(seek_to)) {

          if (unlikely(seek_to >= afl->queued_items)) {

            // This should never happen.
            FATAL("BUG: seek_to location out of bounds!\n");

          }

          afl->current_entry = seek_to;
          afl->queue_cur = afl->queue_buf[seek_to];
          seek_to = 0;

        }

      }

      /* If we had a full queue cycle with no new finds, try
         recombination strategies next. */

      if (unlikely(afl->queued_items == prev_queued
                   /* FIXME TODO BUG: && (get_cur_time() - afl->start_time) >=
                      3600 */
                   )) {

        ++afl->cycles_wo_finds;

        if (afl->use_splicing) {

          if (unlikely(afl->shm.cmplog_mode &&
                       afl->cmplog_max_filesize < MAX_FILE)) {

            afl->cmplog_max_filesize <<= 4;

          }

          switch (afl->expand_havoc) {

            case 0:
              // this adds extra splicing mutation options to havoc mode
              afl->expand_havoc = 1;
              break;
            case 1:
              // add MOpt mutator
              /*
              if (afl->limit_time_sig == 0 && !afl->custom_only &&
                  !afl->python_only) {

                afl->limit_time_sig = -1;
                afl->limit_time_puppet = 0;

              }

              */
              afl->expand_havoc = 2;
              if (afl->cmplog_lvl && afl->cmplog_lvl < 2) afl->cmplog_lvl = 2;
              break;
            case 2:
              // increase havoc mutations per fuzz attempt
              afl->havoc_stack_pow2++;
              afl->expand_havoc = 3;
              break;
            case 3:
              // further increase havoc mutations per fuzz attempt
              afl->havoc_stack_pow2++;
              afl->expand_havoc = 4;
              break;
            case 4:
              afl->expand_havoc = 5;
              // if (afl->cmplog_lvl && afl->cmplog_lvl < 3) afl->cmplog_lvl =
              // 3;
              break;
            case 5:
              // nothing else currently
              break;

          }

        } else {

  #ifndef NO_SPLICING
          afl->use_splicing = 1;
  #else
          afl->use_splicing = 0;
  #endif

        }

      } else {

        afl->cycles_wo_finds = 0;

      }

  #ifdef INTROSPECTION
      {

        u64 cur_time = get_cur_time();
        fprintf(afl->introspection_file,
                "CYCLE cycle=%llu cycle_wo_finds=%llu time_wo_finds=%llu "
                "expand_havoc=%u queue=%u\n",
                afl->queue_cycle, afl->cycles_wo_finds,
                afl->longest_find_time > cur_time - afl->last_find_time
                    ? afl->longest_find_time / 1000
                    : ((afl->start_time == 0 || afl->last_find_time == 0)
                           ? 0
                           : (cur_time - afl->last_find_time) / 1000),
                afl->expand_havoc, afl->queued_items);

      }

  #endif

      if (afl->cycle_schedules) {

        /* we cannot mix non-AFLfast schedules with others */

        switch (afl->schedule) {

          case EXPLORE:
            afl->schedule = EXPLOIT;
            break;
          case EXPLOIT:
            afl->schedule = MMOPT;
            break;
          case MMOPT:
            afl->schedule = SEEK;
            break;
          case SEEK:
            afl->schedule = EXPLORE;
            break;
          case FAST:
            afl->schedule = COE;
            break;
          case COE:
            afl->schedule = LIN;
            break;
          case LIN:
            afl->schedule = QUAD;
            break;
          case QUAD:
            afl->schedule = RARE;
            break;
          case RARE:
            afl->schedule = FAST;
            break;

        }

        // we must recalculate the scores of all queue entries
        for (u32 i = 0; i < afl->queued_items; i++) {

          if (likely(!afl->queue_buf[i]->disabled)) {

            update_bitmap_score(afl, afl->queue_buf[i]);

          }

        }

      }

      prev_queued = afl->queued_items;

    }

    ++runs_in_current_cycle;

    do {

      if (likely(afl->schedule == WD_SCHEDULER)) {
        create_alias_table_wd_scheduler(afl);
        afl->current_entry = select_next_queue_entry_wd_scheduler(afl);
        afl->queue_cur = afl->queue_buf[afl->current_entry];
      }

      if (unlikely(afl->schedule != WD_SCHEDULER) && likely(!afl->old_seed_selection)) {
        if (likely(afl->pending_favored && afl->smallest_favored >= 0)) {

          afl->current_entry = afl->smallest_favored;

          /*

                    } else {

                      for (s32 iter = afl->queued_items - 1; iter >= 0; --iter)
            {

                        if (unlikely(afl->queue_buf[iter]->favored &&
                                    !afl->queue_buf[iter]->was_fuzzed)) {

                          afl->current_entry = iter;
                          break;

                        }

                      }

          */

          afl->queue_cur = afl->queue_buf[afl->current_entry];

        } else {

          if (unlikely(prev_queued_items < afl->queued_items ||
                      afl->reinit_table)) {

            // we have new queue entries since the last run, recreate alias
            // table
            prev_queued_items = afl->queued_items;
            create_alias_table(afl);

          }

          do {

            afl->current_entry = select_next_queue_entry(afl);

          } while (unlikely(afl->current_entry >= afl->queued_items));

          afl->queue_cur = afl->queue_buf[afl->current_entry];

        }
      }

      skipped_fuzz = fuzz_one(afl);
  #ifdef INTROSPECTION
      ++afl->queue_cur->stats_selected;

      if (unlikely(skipped_fuzz)) {

        ++afl->queue_cur->stats_skipped;

      } else {

        if (unlikely(afl->queued_items > stat_prev_queued_items)) {

          afl->queue_cur->stats_finds +=
              afl->queued_items - stat_prev_queued_items;
          stat_prev_queued_items = afl->queued_items;

        }

        if (unlikely(afl->saved_crashes > prev_saved_crashes)) {

          afl->queue_cur->stats_crashes +=
              afl->saved_crashes - prev_saved_crashes;
          prev_saved_crashes = afl->saved_crashes;

        }

        if (unlikely(afl->saved_tmouts > prev_saved_tmouts)) {

          afl->queue_cur->stats_tmouts += afl->saved_tmouts - prev_saved_tmouts;
          prev_saved_tmouts = afl->saved_tmouts;

        }

      }

  #endif

      if (unlikely(!afl->stop_soon && exit_1)) { afl->stop_soon = 2; }

      if (unlikely(afl->old_seed_selection)) {

        while (++afl->current_entry < afl->queued_items &&
               afl->queue_buf[afl->current_entry]->disabled) {};
        if (unlikely(afl->current_entry >= afl->queued_items ||
                     afl->queue_buf[afl->current_entry] == NULL ||
                     afl->queue_buf[afl->current_entry]->disabled)) {

          afl->queue_cur = NULL;

        } else {

          afl->queue_cur = afl->queue_buf[afl->current_entry];

        }

      }

    } while (skipped_fuzz && afl->queue_cur && !afl->stop_soon);

    u64 cur_time = get_cur_time();

    if (likely(afl->switch_fuzz_mode && afl->fuzz_mode == 0 &&
               !afl->non_instrumented_mode) &&
        unlikely(cur_time > (likely(afl->last_find_time) ? afl->last_find_time
                                                         : afl->start_time) +
                                afl->switch_fuzz_mode)) {

      if (afl->afl_env.afl_no_ui) {

        ACTF(
            "No new coverage found for %llu seconds, switching to exploitation "
            "strategy.",
            afl->switch_fuzz_mode / 1000);

      }

      afl->fuzz_mode = 1;

    }

    if (likely(!afl->stop_soon && afl->sync_id)) {

      if (unlikely(afl->is_main_node)) {

        if (unlikely(cur_time > (afl->sync_time >> 1) + afl->last_sync_time)) {

          if (!(sync_interval_cnt++ % (SYNC_INTERVAL / 3))) {

            sync_fuzzers(afl);

          }

        }

      } else {

        if (unlikely(cur_time > afl->sync_time + afl->last_sync_time)) {

          if (!(sync_interval_cnt++ % SYNC_INTERVAL)) { sync_fuzzers(afl); }

        }

      }

    }

  }

stop_fuzzing:

  afl->force_ui_update = 1;  // ensure the screen is reprinted
  afl->stop_soon = 1;        // ensure everything is written
  show_stats(afl);           // print the screen one last time
  write_bitmap(afl);
  save_auto(afl);

  #ifdef __AFL_CODE_COVERAGE
  if (afl->fsrv.persistent_trace_bits) {

    char cfn[4096];
    snprintf(cfn, sizeof(cfn), "%s/covmap.dump", afl->out_dir);

    FILE *cov_fd;
    if ((cov_fd = fopen(cfn, "w")) == NULL) {

      PFATAL("could not create '%s'", cfn);

    }

    // Write the real map size, as the map size must exactly match the pointer
    // map in length.
    fwrite(afl->fsrv.persistent_trace_bits, 1, afl->fsrv.real_map_size, cov_fd);
    fclose(cov_fd);

  }

  #endif

  if (afl->pizza_is_served) {

    SAYF(CURSOR_SHOW cLRD "\n\n+++ Baking aborted %s +++\n" cRST,
         afl->stop_soon == 2 ? "programmatically" : "by the chef");

  } else {

    SAYF(CURSOR_SHOW cLRD "\n\n+++ Testing aborted %s +++\n" cRST,
         afl->stop_soon == 2 ? "programmatically" : "by user");

  }

  if (afl->most_time_key == 2) {

    SAYF(cYEL "[!] " cRST "Time limit was reached\n");

  }

  if (afl->most_execs_key == 2) {

    SAYF(cYEL "[!] " cRST "Execution limit was reached\n");

  }

  /* Running for more than 30 minutes but still doing first cycle? */

  if (afl->queue_cycle == 1 &&
      get_cur_time() - afl->start_time > 30 * 60 * 1000) {

    SAYF("\n" cYEL "[!] " cRST
         "Stopped during the first cycle, results may be incomplete.\n"
         "    (For info on resuming, see %s/README.md)\n",
         doc_path);

  }

  if (afl->not_on_tty) {

    u32 t_bytes = count_non_255_bytes(afl, afl->virgin_bits);
    u8  time_tmp[64];
    u_stringify_time_diff(time_tmp, get_cur_time(), afl->start_time);
    ACTF(
        "Statistics: %u new corpus items found, %.02f%% coverage achieved, "
        "%llu crashes saved, %llu timeouts saved, total runtime %s",
        afl->queued_discovered,
        ((double)t_bytes * 100) / afl->fsrv.real_map_size, afl->saved_crashes,
        afl->saved_hangs, time_tmp);

  }

  #ifdef PROFILING
  SAYF(cYEL "[!] " cRST
            "Profiling information: %llu ms total work, %llu ns/run\n",
       time_spent_working / 1000000,
       time_spent_working / afl->fsrv.total_execs);
  #endif

  if (afl->afl_env.afl_final_sync) {

    SAYF(cYEL "[!] " cRST
              "\nPerforming final sync, this make take some time ...\n");
    sync_fuzzers(afl);
    write_bitmap(afl);
    SAYF(cYEL "[!] " cRST "Done!\n\n");

  }

  if (afl->is_main_node) {

    u8 path[PATH_MAX];
    sprintf(path, "%s/is_main_node", afl->out_dir);
    unlink(path);

  }

  if (frida_afl_preload) { ck_free(frida_afl_preload); }

  fclose(afl->fsrv.plot_file);
<<<<<<< HEAD
  fclose(afl->fsrv.wd_scheduler_log_file);
#ifdef FOX_INTROSPECTION
  fclose(afl->fsrv.fox_debug_log_file);
#endif
=======

  #ifdef INTROSPECTION
  fclose(afl->fsrv.det_plot_file);
  #endif

  if (!afl->afl_env.afl_no_fastresume) {

    /* create fastresume.bin */
    u8 fr[PATH_MAX];
    snprintf(fr, PATH_MAX, "%s/fastresume.bin", afl->out_dir);
    ACTF("Writing %s ...", fr);
  #ifdef HAVE_ZLIB
    if ((fr_fd = ZLIBOPEN(fr, "wb9")) != NULL) {

  #else
    if ((fr_fd = open(fr, O_WRONLY | O_TRUNC | O_CREAT, DEFAULT_PERMISSION)) >=
        0) {

  #endif

      u8   ver_string[8];
      u32  w = 0;
      u64 *ver = (u64 *)ver_string;
      *ver = afl->shm.cmplog_mode + (sizeof(struct queue_entry) << 1);

      ZLIBWRITE(fr_fd, ver_string, sizeof(ver_string), "ver_string");
      ZLIBWRITE(fr_fd, afl->virgin_bits, afl->fsrv.map_size, "virgin_bits");
      ZLIBWRITE(fr_fd, afl->virgin_tmout, afl->fsrv.map_size, "virgin_tmout");
      ZLIBWRITE(fr_fd, afl->virgin_crash, afl->fsrv.map_size, "virgin_crash");
      ZLIBWRITE(fr_fd, afl->var_bytes, afl->fsrv.map_size, "var_bytes");
      w += sizeof(ver_string) + afl->fsrv.map_size * 4;

      u8                  on[1] = {1}, off[1] = {0};
      u8                 *o_start = (u8 *)&(afl->queue_buf[0]->colorized);
      u8                 *o_end = (u8 *)&(afl->queue_buf[0]->mother);
      u32                 q_len = o_end - o_start;
      u32                 m_len = (afl->fsrv.map_size >> 3);
      struct queue_entry *q;

      afl->pending_not_fuzzed = afl->queued_items;
      afl->active_items = afl->queued_items;

      for (u32 i = 0; i < afl->queued_items; i++) {

        q = afl->queue_buf[i];
        ZLIBWRITE(fr_fd, (u8 *)&(q->colorized), q_len, "queue data");
        if (!q->trace_mini) {

          ZLIBWRITE(fr_fd, off, 1, "no_mini");
          w += q_len + 1;

        } else {

          ZLIBWRITE(fr_fd, on, 1, "yes_mini");
          ZLIBWRITE(fr_fd, q->trace_mini, m_len, "trace_mini");
          w += q_len + m_len + 1;

        }

      }

      ZLIBCLOSE(fr_fd);
      afl->var_byte_count = count_bytes(afl, afl->var_bytes);
      OKF("Written fastresume.bin with %u bytes!", w);

    } else {

      WARNF("Could not create fastresume.bin");

    }

  }

>>>>>>> 4f53803d
  destroy_queue(afl);
  destroy_extras(afl);
  destroy_custom_mutators(afl);
  afl_shm_deinit(&afl->shm);

  if (afl->shm_fuzz) {

    afl_shm_deinit(afl->shm_fuzz);
    ck_free(afl->shm_fuzz);

  }

  afl_fsrv_deinit(&afl->fsrv);

  /* remove tmpfile */
  if (!afl->in_place_resume && afl->fsrv.out_file) {

    (void)unlink(afl->fsrv.out_file);

  }

  if (afl->orig_cmdline) { ck_free(afl->orig_cmdline); }
  ck_free(afl->fsrv.target_path);
  ck_free(afl->fsrv.out_file);
  ck_free(afl->sync_id);
  if (afl->q_testcase_cache) { ck_free(afl->q_testcase_cache); }
  afl_state_deinit(afl);
  free(afl);                                                 /* not tracked */

  argv_cpy_free(argv);

  alloc_report();

  OKF("We're done here. Have a nice day!\n");

  exit(0);

}

#endif                                                          /* !AFL_LIB */
<|MERGE_RESOLUTION|>--- conflicted
+++ resolved
@@ -652,13 +652,8 @@
 
   // still available: HjJkKqruvwz
   while ((opt = getopt(argc, argv,
-<<<<<<< HEAD
                        "+a:Ab:B:c:CdDke:E:f:F:g:G:hi:I:l:L:m:M:nNo:Op:P:QRs:S:t:"
-                       "T:UV:WXx:YZ")) > 0) {
-=======
-                       "+a:Ab:B:c:CdDe:E:f:F:g:G:hi:I:l:L:m:M:nNo:Op:P:QRs:S:t:"
                        "T:UV:WXx:YzZ")) > 0) {
->>>>>>> 4f53803d
 
     switch (opt) {
 
@@ -2825,16 +2820,7 @@
 
       if (q->was_fuzzed) { --afl->pending_not_fuzzed; }
 
-<<<<<<< HEAD
-  if (likely(afl->schedule == WD_SCHEDULER)) {
-    load_fox_metadata(afl);
-    afl->wd_scheduler_havoc_max_mult = HAVOC_MAX_MULT_WD_SCHEDULER;
-  }
-
-  if (likely(!afl->afl_env.afl_no_startup_calibration)) {
-=======
       if (q->disabled) {
->>>>>>> 4f53803d
 
         if (!q->was_fuzzed) { --afl->pending_not_fuzzed; }
         --afl->active_items;
@@ -2879,6 +2865,12 @@
 
     memset(afl->virgin_tmout, 255, map_size);
     memset(afl->virgin_crash, 255, map_size);
+  
+    if (likely(afl->schedule == WD_SCHEDULER)) {
+        load_fox_metadata(afl);
+        afl->wd_scheduler_havoc_max_mult = HAVOC_MAX_MULT_WD_SCHEDULER;
+    }
+
 
     if (likely(!afl->afl_env.afl_no_startup_calibration)) {
 
@@ -3502,12 +3494,10 @@
   if (frida_afl_preload) { ck_free(frida_afl_preload); }
 
   fclose(afl->fsrv.plot_file);
-<<<<<<< HEAD
   fclose(afl->fsrv.wd_scheduler_log_file);
 #ifdef FOX_INTROSPECTION
   fclose(afl->fsrv.fox_debug_log_file);
 #endif
-=======
 
   #ifdef INTROSPECTION
   fclose(afl->fsrv.det_plot_file);
@@ -3581,7 +3571,6 @@
 
   }
 
->>>>>>> 4f53803d
   destroy_queue(afl);
   destroy_extras(afl);
   destroy_custom_mutators(afl);
