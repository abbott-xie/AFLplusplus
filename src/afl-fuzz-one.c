--- conflicted
+++ resolved
@@ -2099,21 +2099,13 @@
           break;
 
         }
-<<<<<<< HEAD
 
         case 8 ... 9: {
-=======
->>>>>>> c55f7af6
 
         case 8 ... 9: {
 
           /* Set word to interesting value, little endian. */
 
-<<<<<<< HEAD
-=======
-          if (temp_len < 2) { break; }
-
->>>>>>> c55f7af6
 #ifdef INTROSPECTION
           snprintf(afl->m_tmp, sizeof(afl->m_tmp), " INTERESTING16");
           strcat(afl->mutation, afl->m_tmp);
@@ -2127,11 +2119,7 @@
 
         case 10 ... 11: {
 
-<<<<<<< HEAD
           /* Set word to interesting value, randomly choosing endian. */
-=======
-          /* Set word to interesting value, big endian. */
->>>>>>> c55f7af6
 
           if (temp_len < 2) { break; }
 
@@ -2145,21 +2133,13 @@
           break;
 
         }
-<<<<<<< HEAD
 
         case 12 ... 13: {
-=======
->>>>>>> c55f7af6
 
         case 12 ... 13: {
 
           /* Set dword to interesting value, little endian. */
 
-<<<<<<< HEAD
-=======
-          if (temp_len < 4) { break; }
-
->>>>>>> c55f7af6
 #ifdef INTROSPECTION
           snprintf(afl->m_tmp, sizeof(afl->m_tmp), " INTERESTING32");
           strcat(afl->mutation, afl->m_tmp);
@@ -2173,11 +2153,7 @@
 
         case 14 ... 15: {
 
-<<<<<<< HEAD
           /* Set dword to interesting value, randomly choosing endian. */
-=======
-          /* Set dword to interesting value, big endian. */
->>>>>>> c55f7af6
 
           if (temp_len < 4) { break; }
 
@@ -2233,15 +2209,9 @@
           *(u16 *)(out_buf + pos) -= 1 + rand_below(afl, ARITH_MAX);
 
           break;
-<<<<<<< HEAD
 
         }
 
-=======
-
-        }
-
->>>>>>> c55f7af6
         case 26 ... 27: {
 
           /* Randomly subtract from word, big endian. */
@@ -2278,19 +2248,11 @@
           *(u16 *)(out_buf + pos) += 1 + rand_below(afl, ARITH_MAX);
 
           break;
-<<<<<<< HEAD
 
         }
 
         case 30 ... 31: {
 
-=======
-
-        }
-
-        case 30 ... 31: {
-
->>>>>>> c55f7af6
           /* Randomly add to word, big endian. */
 
           if (temp_len < 2) { break; }
@@ -2327,7 +2289,6 @@
           break;
 
         }
-<<<<<<< HEAD
 
         case 34 ... 35: {
 
@@ -2335,15 +2296,6 @@
 
           if (temp_len < 4) { break; }
 
-=======
-
-        case 34 ... 35: {
-
-          /* Randomly subtract from dword, big endian. */
-
-          if (temp_len < 4) { break; }
-
->>>>>>> c55f7af6
           u32 pos = rand_below(afl, temp_len - 3);
           u32 num = 1 + rand_below(afl, ARITH_MAX);
 
@@ -2374,19 +2326,11 @@
           *(u32 *)(out_buf + pos) += 1 + rand_below(afl, ARITH_MAX);
 
           break;
-<<<<<<< HEAD
 
         }
 
         case 38 ... 39: {
 
-=======
-
-        }
-
-        case 38 ... 39: {
-
->>>>>>> c55f7af6
           /* Randomly add to dword, big endian. */
 
           if (temp_len < 4) { break; }
@@ -2420,15 +2364,9 @@
           break;
 
         }
-<<<<<<< HEAD
 
         case 44 ... 46: {
 
-=======
-
-        case 44 ... 46: {
-
->>>>>>> c55f7af6
           if (temp_len + HAVOC_BLK_XL < MAX_FILE) {
 
             /* Clone bytes. */
@@ -2535,19 +2473,11 @@
           break;
 
         }
-<<<<<<< HEAD
 
         case 51: {
 
           /* Overwrite bytes with fixed bytes. */
 
-=======
-
-        case 51: {
-
-          /* Overwrite bytes with fixed bytes. */
-
->>>>>>> c55f7af6
           if (temp_len < 2) { break; }
 
           u32 copy_len = choose_block_len(afl, temp_len - 1);
@@ -2598,15 +2528,9 @@
         default:
 
           r -= (MAX_HAVOC_ENTRY + 1);
-<<<<<<< HEAD
 
           if (afl->extras_cnt) {
 
-=======
-
-          if (afl->extras_cnt) {
-
->>>>>>> c55f7af6
             if (r < 2) {
 
               /* Use the dictionary. */
