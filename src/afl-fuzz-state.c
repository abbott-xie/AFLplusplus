/*
   american fuzzy lop++ - globals declarations
   -------------------------------------------

   Originally written by Michal Zalewski

   Now maintained by Marc Heuse <mh@mh-sec.de>,
                        Heiko Eissfeldt <heiko.eissfeldt@hexco.de> and
                        Andrea Fioraldi <andreafioraldi@gmail.com>

   Copyright 2016, 2017 Google Inc. All rights reserved.
   Copyright 2019-2024 AFLplusplus Project. All rights reserved.

   Licensed under the Apache License, Version 2.0 (the "License");
   you may not use this file except in compliance with the License.
   You may obtain a copy of the License at:

     https://www.apache.org/licenses/LICENSE-2.0

   This is the real deal: the program takes an instrumented binary and
   attempts a variety of basic fuzzing tricks, paying close attention to
   how they affect the execution path.

 */

#include <signal.h>
#include <limits.h>
#include "afl-fuzz.h"
#include "envs.h"

char *power_names[POWER_SCHEDULES_NUM] = {"explore", "mmopt", "exploit",
                                          "fast",    "coe",   "lin",
                                          "quad",    "rare",  "seek", "wd-scheduler"};

/* Initialize MOpt "globals" for this afl state */

static void init_mopt_globals(afl_state_t *afl) {

  MOpt_globals_t *core = &afl->mopt_globals_core;
  core->finds = afl->core_operator_finds_puppet;
  core->finds_v2 = afl->core_operator_finds_puppet_v2;
  core->cycles = afl->core_operator_cycles_puppet;
  core->cycles_v2 = afl->core_operator_cycles_puppet_v2;
  core->cycles_v3 = afl->core_operator_cycles_puppet_v3;
  core->is_pilot_mode = 0;
  core->pTime = &afl->tmp_core_time;
  core->period = period_core;
  core->havoc_stagename = "MOpt-core-havoc";
  core->splice_stageformat = "MOpt-core-splice %u";
  core->havoc_stagenameshort = "MOpt_core_havoc";
  core->splice_stagenameshort = "MOpt_core_splice";

  MOpt_globals_t *pilot = &afl->mopt_globals_pilot;
  pilot->finds = afl->stage_finds_puppet[0];
  pilot->finds_v2 = afl->stage_finds_puppet_v2[0];
  pilot->cycles = afl->stage_cycles_puppet[0];
  pilot->cycles_v2 = afl->stage_cycles_puppet_v2[0];
  pilot->cycles_v3 = afl->stage_cycles_puppet_v3[0];
  pilot->is_pilot_mode = 1;
  pilot->pTime = &afl->tmp_pilot_time;
  pilot->period = period_pilot;
  pilot->havoc_stagename = "MOpt-havoc";
  pilot->splice_stageformat = "MOpt-splice %u";
  pilot->havoc_stagenameshort = "MOpt_havoc";
  pilot->splice_stagenameshort = "MOpt_splice";

}

/* A global pointer to all instances is needed (for now) for signals to arrive
 */

static list_t afl_states = {.element_prealloc_count = 0};

/* Initializes an afl_state_t. */

void afl_state_init(afl_state_t *afl, uint32_t map_size) {

  /* thanks to this memset, growing vars like out_buf
  and out_size are NULL/0 by default. */
  memset(afl, 0, sizeof(afl_state_t));

  afl->shm.map_size = map_size ? map_size : MAP_SIZE;

  afl->w_init = 0.9;
  afl->w_end = 0.3;
  afl->g_max = 5000;
  afl->period_pilot_tmp = 5000.0;
  afl->schedule = EXPLORE;              /* Power schedule (default: EXPLORE)*/
  afl->havoc_max_mult = HAVOC_MAX_MULT;
<<<<<<< HEAD

  afl->max_added_seeds = MAX_ADDED_SEEDS;

=======
>>>>>>> 4f53803d
  afl->clear_screen = 1;                /* Window resized?                  */
  afl->havoc_div = 1;                   /* Cycle count divisor for havoc    */
  afl->stage_name = "init";             /* Name of the current fuzz stage   */
  afl->splicing_with = -1;              /* Splicing with which test case?   */
  afl->cpu_to_bind = -1;
  afl->havoc_stack_pow2 = HAVOC_STACK_POW2;
  afl->hang_tmout = EXEC_TIMEOUT;
  afl->exit_on_time = 0;
  afl->stats_update_freq = 1;
  afl->stats_file_update_freq_msecs = STATS_UPDATE_SEC * 1000;
  afl->stats_avg_exec = 0;
  afl->skip_deterministic = 0;
  afl->sync_time = SYNC_TIME;
  afl->cmplog_lvl = 2;
  afl->min_length = 1;
  afl->max_length = MAX_FILE;
  afl->switch_fuzz_mode = STRATEGY_SWITCH_TIME * 1000;
#ifndef NO_SPLICING
  afl->use_splicing = 1;
#endif
  afl->q_testcase_max_cache_size = TESTCASE_CACHE_SIZE * 1048576UL;
  afl->q_testcase_max_cache_entries = 64 * 1024;

#ifdef HAVE_AFFINITY
  afl->cpu_aff = -1;                    /* Selected CPU core                */
#endif                                                     /* HAVE_AFFINITY */

  afl->virgin_bits = ck_alloc(map_size);
  afl->virgin_tmout = ck_alloc(map_size);
  afl->virgin_crash = ck_alloc(map_size);
  afl->var_bytes = ck_alloc(map_size);
  afl->top_rated = ck_alloc(map_size * sizeof(void *));
  afl->clean_trace = ck_alloc(map_size);
  afl->clean_trace_custom = ck_alloc(map_size);
  afl->first_trace = ck_alloc(map_size);
  afl->map_tmp_buf = ck_alloc(map_size);

  afl->fsrv.use_stdin = 1;
  afl->fsrv.map_size = map_size;
  // afl_state_t is not available in forkserver.c
  afl->fsrv.afl_ptr = (void *)afl;
  afl->fsrv.add_extra_func = (void (*)(void *, u8 *, u32)) & add_extra;
  afl->fsrv.exec_tmout = EXEC_TIMEOUT;
  afl->fsrv.mem_limit = MEM_LIMIT;
  afl->fsrv.dev_urandom_fd = -1;
  afl->fsrv.dev_null_fd = -1;
  afl->fsrv.child_pid = -1;
  afl->fsrv.out_dir_fd = -1;

  /* Init SkipDet */
  afl->skipdet_g =
      (struct skipdet_global *)ck_alloc(sizeof(struct skipdet_global));
  afl->skipdet_g->inf_prof =
      (struct inf_profile *)ck_alloc(sizeof(struct inf_profile));
  afl->havoc_prof =
      (struct havoc_profile *)ck_alloc(sizeof(struct havoc_profile));

  init_mopt_globals(afl);

  list_append(&afl_states, afl);

}

/*This sets up the environment variables for afl-fuzz into the afl_state
 * struct*/

void read_afl_environment(afl_state_t *afl, char **envp) {

  int   index = 0, issue_detected = 0;
  char *env;
  while ((env = envp[index++]) != NULL) {

    if (strncmp(env, "ALF_", 4) == 0) {

      WARNF("Potentially mistyped AFL environment variable: %s", env);
      issue_detected = 1;

    } else if (strncmp(env, "USE_", 4) == 0) {

      WARNF(
          "Potentially mistyped AFL environment variable: %s, did you mean "
          "AFL_%s?",
          env, env);
      issue_detected = 1;

    } else if (strncmp(env, "AFL_", 4) == 0) {

      int i = 0, match = 0;
      while (match == 0 && afl_environment_variables[i] != NULL) {

        size_t afl_environment_variable_len =
            strlen(afl_environment_variables[i]);
        if (strncmp(env, afl_environment_variables[i],
                    afl_environment_variable_len) == 0 &&
            env[afl_environment_variable_len] == '=') {

          match = 1;
          if (!strncmp(env, "AFL_SKIP_CPUFREQ", afl_environment_variable_len)) {

            afl->afl_env.afl_skip_cpufreq =
                get_afl_env(afl_environment_variables[i]) ? 1 : 0;

          } else if (!strncmp(env, "AFL_EXIT_WHEN_DONE",

                              afl_environment_variable_len)) {

            afl->afl_env.afl_exit_when_done =
                get_afl_env(afl_environment_variables[i]) ? 1 : 0;

          } else if (!strncmp(env, "AFL_EXIT_ON_TIME",

                              afl_environment_variable_len)) {

            afl->afl_env.afl_exit_on_time =
                (u8 *)get_afl_env(afl_environment_variables[i]);

          } else if (!strncmp(env, "AFL_CRASHING_SEEDS_AS_NEW_CRASH",

                              afl_environment_variable_len)) {

            afl->afl_env.afl_crashing_seeds_as_new_crash =
                atoi((u8 *)get_afl_env(afl_environment_variables[i]));

          } else if (!strncmp(env, "AFL_NO_AFFINITY",

                              afl_environment_variable_len)) {

            afl->afl_env.afl_no_affinity =
                get_afl_env(afl_environment_variables[i]) ? 1 : 0;

          } else if (!strncmp(env, "AFL_NO_WARN_INSTABILITY",

                              afl_environment_variable_len)) {

            afl->afl_env.afl_no_warn_instability =
                get_afl_env(afl_environment_variables[i]) ? 1 : 0;

          } else if (!strncmp(env, "AFL_TRY_AFFINITY",

                              afl_environment_variable_len)) {

            afl->afl_env.afl_try_affinity =
                get_afl_env(afl_environment_variables[i]) ? 1 : 0;

          } else if (!strncmp(env, "AFL_SKIP_CRASHES",

                              afl_environment_variable_len)) {

            // we should mark this obsolete in a few versions

          } else if (!strncmp(env, "AFL_HANG_TMOUT",

                              afl_environment_variable_len)) {

            afl->afl_env.afl_hang_tmout =
                (u8 *)get_afl_env(afl_environment_variables[i]);

          } else if (!strncmp(env, "AFL_KEEP_TIMEOUTS",

                              afl_environment_variable_len)) {

            afl->afl_env.afl_keep_timeouts =
                get_afl_env(afl_environment_variables[i]) ? 1 : 0;

          } else if (!strncmp(env, "AFL_SKIP_BIN_CHECK",

                              afl_environment_variable_len)) {

            afl->afl_env.afl_skip_bin_check =
                get_afl_env(afl_environment_variables[i]) ? 1 : 0;

          } else if (!strncmp(env, "AFL_DUMB_FORKSRV",

                              afl_environment_variable_len)) {

            afl->afl_env.afl_dumb_forksrv =
                get_afl_env(afl_environment_variables[i]) ? 1 : 0;

          } else if (!strncmp(env, "AFL_IMPORT_FIRST",

                              afl_environment_variable_len)) {

            afl->afl_env.afl_import_first =
                get_afl_env(afl_environment_variables[i]) ? 1 : 0;

          } else if (!strncmp(env, "AFL_FINAL_SYNC",

                              afl_environment_variable_len)) {

            afl->afl_env.afl_final_sync =
                get_afl_env(afl_environment_variables[i]) ? 1 : 0;

          } else if (!strncmp(env, "AFL_NO_SYNC",

                              afl_environment_variable_len)) {

            afl->afl_env.afl_no_sync =
                get_afl_env(afl_environment_variables[i]) ? 1 : 0;

          } else if (!strncmp(env, "AFL_NO_FASTRESUME",

                              afl_environment_variable_len)) {

            afl->afl_env.afl_no_fastresume =
                get_afl_env(afl_environment_variables[i]) ? 1 : 0;

          } else if (!strncmp(env, "AFL_CUSTOM_MUTATOR_ONLY",

                              afl_environment_variable_len)) {

            afl->afl_env.afl_custom_mutator_only =
                get_afl_env(afl_environment_variables[i]) ? 1 : 0;

          } else if (!strncmp(env, "AFL_CUSTOM_MUTATOR_LATE_SEND",

                              afl_environment_variable_len)) {

            afl->afl_env.afl_custom_mutator_late_send =
                get_afl_env(afl_environment_variables[i]) ? 1 : 0;

          } else if (!strncmp(env, "AFL_CMPLOG_ONLY_NEW",

                              afl_environment_variable_len)) {

            afl->afl_env.afl_cmplog_only_new =
                get_afl_env(afl_environment_variables[i]) ? 1 : 0;

          } else if (!strncmp(env, "AFL_DISABLE_REDUNDANT",

                              afl_environment_variable_len) ||
                     !strncmp(env, "AFL_NO_REDUNDANT",

                              afl_environment_variable_len)) {

            afl->afl_env.afl_disable_redundant =
                get_afl_env(afl_environment_variables[i]) ? 1 : 0;

          } else if (!strncmp(env, "AFL_NO_STARTUP_CALIBRATION",

                              afl_environment_variable_len)) {

            afl->afl_env.afl_no_startup_calibration =
                get_afl_env(afl_environment_variables[i]) ? 1 : 0;

          } else if (!strncmp(env, "AFL_NO_UI", afl_environment_variable_len)) {

            afl->afl_env.afl_no_ui =
                get_afl_env(afl_environment_variables[i]) ? 1 : 0;

          } else if (!strncmp(env, "AFL_FORCE_UI",

                              afl_environment_variable_len)) {

            afl->afl_env.afl_force_ui =
                get_afl_env(afl_environment_variables[i]) ? 1 : 0;

          } else if (!strncmp(env, "AFL_IGNORE_PROBLEMS",

                              afl_environment_variable_len)) {

            afl->afl_env.afl_ignore_problems =
                get_afl_env(afl_environment_variables[i]) ? 1 : 0;

          } else if (!strncmp(env, "AFL_IGNORE_SEED_PROBLEMS",

                              afl_environment_variable_len)) {

            afl->afl_env.afl_ignore_seed_problems =
                get_afl_env(afl_environment_variables[i]) ? 1 : 0;

          } else if (!strncmp(env, "AFL_IGNORE_TIMEOUTS",

                              afl_environment_variable_len)) {

            afl->afl_env.afl_ignore_timeouts =
                get_afl_env(afl_environment_variables[i]) ? 1 : 0;

          } else if (!strncmp(env, "AFL_I_DONT_CARE_ABOUT_MISSING_CRASHES",

                              afl_environment_variable_len)) {

            afl->afl_env.afl_i_dont_care_about_missing_crashes =
                get_afl_env(afl_environment_variables[i]) ? 1 : 0;

          } else if (!strncmp(env, "AFL_BENCH_JUST_ONE",

                              afl_environment_variable_len)) {

            afl->afl_env.afl_bench_just_one =
                get_afl_env(afl_environment_variables[i]) ? 1 : 0;

          } else if (!strncmp(env, "AFL_BENCH_UNTIL_CRASH",

                              afl_environment_variable_len)) {

            afl->afl_env.afl_bench_until_crash =
                get_afl_env(afl_environment_variables[i]) ? 1 : 0;

          } else if (!strncmp(env, "AFL_DEBUG_CHILD",

                              afl_environment_variable_len) ||
                     !strncmp(env, "AFL_DEBUG_CHILD_OUTPUT",
                              afl_environment_variable_len)) {

            afl->afl_env.afl_debug_child =
                get_afl_env(afl_environment_variables[i]) ? 1 : 0;

          } else if (!strncmp(env, "AFL_AUTORESUME",

                              afl_environment_variable_len)) {

            afl->afl_env.afl_autoresume =
                get_afl_env(afl_environment_variables[i]) ? 1 : 0;

          } else if (!strncmp(env, "AFL_PERSISTENT_RECORD",

                              afl_environment_variable_len)) {

            afl->afl_env.afl_persistent_record =
                get_afl_env(afl_environment_variables[i]);

          } else if (!strncmp(env, "AFL_CYCLE_SCHEDULES",

                              afl_environment_variable_len)) {

            afl->cycle_schedules = afl->afl_env.afl_cycle_schedules =
                get_afl_env(afl_environment_variables[i]) ? 1 : 0;

          } else if (!strncmp(env, "AFL_EXIT_ON_SEED_ISSUES",

                              afl_environment_variable_len)) {

            afl->afl_env.afl_exit_on_seed_issues =
                get_afl_env(afl_environment_variables[i]) ? 1 : 0;

          } else if (!strncmp(env, "AFL_EXPAND_HAVOC_NOW",

                              afl_environment_variable_len)) {

            afl->expand_havoc = afl->afl_env.afl_expand_havoc =
                get_afl_env(afl_environment_variables[i]) ? 1 : 0;

          } else if (!strncmp(env, "AFL_CAL_FAST",

                              afl_environment_variable_len)) {

            afl->afl_env.afl_cal_fast =
                get_afl_env(afl_environment_variables[i]) ? 1 : 0;

          } else if (!strncmp(env, "AFL_FAST_CAL",

                              afl_environment_variable_len)) {

            afl->afl_env.afl_cal_fast =
                get_afl_env(afl_environment_variables[i]) ? 1 : 0;

          } else if (!strncmp(env, "AFL_STATSD",

                              afl_environment_variable_len)) {

            afl->afl_env.afl_statsd =
                get_afl_env(afl_environment_variables[i]) ? 1 : 0;

          } else if (!strncmp(env, "AFL_POST_PROCESS_KEEP_ORIGINAL",

                              afl_environment_variable_len)) {

            afl->afl_env.afl_post_process_keep_original =
                get_afl_env(afl_environment_variables[i]) ? 1 : 0;

          } else if (!strncmp(env, "AFL_TMPDIR",

                              afl_environment_variable_len)) {

            afl->afl_env.afl_tmpdir =
                (u8 *)get_afl_env(afl_environment_variables[i]);

          } else if (!strncmp(env, "AFL_CUSTOM_MUTATOR_LIBRARY",

                              afl_environment_variable_len)) {

            afl->afl_env.afl_custom_mutator_library =
                (u8 *)get_afl_env(afl_environment_variables[i]);

          } else if (!strncmp(env, "AFL_PYTHON_MODULE",

                              afl_environment_variable_len)) {

            afl->afl_env.afl_python_module =
                (u8 *)get_afl_env(afl_environment_variables[i]);

          } else if (!strncmp(env, "AFL_PATH", afl_environment_variable_len)) {

            afl->afl_env.afl_path =
                (u8 *)get_afl_env(afl_environment_variables[i]);

          } else if (!strncmp(env, "AFL_PRELOAD",

                              afl_environment_variable_len)) {

            afl->afl_env.afl_preload =
                (u8 *)get_afl_env(afl_environment_variables[i]);

          } else if (!strncmp(env, "AFL_MAX_DET_EXTRAS",

                              afl_environment_variable_len)) {

            afl->afl_env.afl_max_det_extras =
                (u8 *)get_afl_env(afl_environment_variables[i]);

          } else if (!strncmp(env, "AFL_FORKSRV_INIT_TMOUT",

                              afl_environment_variable_len)) {

            afl->afl_env.afl_forksrv_init_tmout =
                (u8 *)get_afl_env(afl_environment_variables[i]);

          } else if (!strncmp(env, "AFL_TESTCACHE_SIZE",

                              afl_environment_variable_len)) {

            afl->afl_env.afl_testcache_size =
                (u8 *)get_afl_env(afl_environment_variables[i]);

          } else if (!strncmp(env, "AFL_TESTCACHE_ENTRIES",

                              afl_environment_variable_len)) {

            afl->afl_env.afl_testcache_entries =
                (u8 *)get_afl_env(afl_environment_variables[i]);

          } else if (!strncmp(env, "AFL_STATSD_HOST",

                              afl_environment_variable_len)) {

            afl->afl_env.afl_statsd_host =
                (u8 *)get_afl_env(afl_environment_variables[i]);

          } else if (!strncmp(env, "AFL_STATSD_PORT",

                              afl_environment_variable_len)) {

            afl->afl_env.afl_statsd_port =
                (u8 *)get_afl_env(afl_environment_variables[i]);

          } else if (!strncmp(env, "AFL_STATSD_TAGS_FLAVOR",

                              afl_environment_variable_len)) {

            afl->afl_env.afl_statsd_tags_flavor =
                (u8 *)get_afl_env(afl_environment_variables[i]);

          } else if (!strncmp(env, "AFL_CRASH_EXITCODE",

                              afl_environment_variable_len)) {

            afl->afl_env.afl_crash_exitcode =
                (u8 *)get_afl_env(afl_environment_variables[i]);

#if defined USE_COLOR && !defined ALWAYS_COLORED

          } else if (!strncmp(env, "AFL_NO_COLOR",

                              afl_environment_variable_len)) {

            afl->afl_env.afl_statsd_tags_flavor =
                (u8 *)get_afl_env(afl_environment_variables[i]);

          } else if (!strncmp(env, "AFL_NO_COLOUR",

                              afl_environment_variable_len)) {

            afl->afl_env.afl_statsd_tags_flavor =
                (u8 *)get_afl_env(afl_environment_variables[i]);
#endif

          } else if (!strncmp(env, "AFL_KILL_SIGNAL",

                              afl_environment_variable_len)) {

            afl->afl_env.afl_child_kill_signal =
                (u8 *)get_afl_env(afl_environment_variables[i]);

          } else if (!strncmp(env, "AFL_FORK_SERVER_KILL_SIGNAL",

                              afl_environment_variable_len)) {

            afl->afl_env.afl_fsrv_kill_signal =
                (u8 *)get_afl_env(afl_environment_variables[i]);

          } else if (!strncmp(env, "AFL_TARGET_ENV",

                              afl_environment_variable_len)) {

            afl->afl_env.afl_target_env =
                (u8 *)get_afl_env(afl_environment_variables[i]);

          } else if (!strncmp(env, "AFL_INPUT_LEN_MIN",

                              afl_environment_variable_len)) {

            afl->min_length =
                atoi((u8 *)get_afl_env(afl_environment_variables[i]));

          } else if (!strncmp(env, "AFL_INPUT_LEN_MAX",

                              afl_environment_variable_len)) {

            afl->max_length =
                atoi((u8 *)get_afl_env(afl_environment_variables[i]));

          } else if (!strncmp(env, "AFL_PIZZA_MODE",

                              afl_environment_variable_len)) {

            afl->afl_env.afl_pizza_mode =
                atoi((u8 *)get_afl_env(afl_environment_variables[i]));

          } else if (!strncmp(env, "AFL_NO_CRASH_README",

                              afl_environment_variable_len)) {

            afl->afl_env.afl_no_crash_readme =
                atoi((u8 *)get_afl_env(afl_environment_variables[i]));

          } else if (!strncmp(env, "AFL_SYNC_TIME",

                              afl_environment_variable_len)) {

            int time = atoi((u8 *)get_afl_env(afl_environment_variables[i]));
            if (time > 0) {

              afl->sync_time = time * (60 * 1000LL);

            } else {

              WARNF(
                  "incorrect value for AFL_SYNC_TIME environment variable, "
                  "used default value %lld instead.",
                  afl->sync_time / 60 / 1000);

            }

          } else if (!strncmp(env, "AFL_FUZZER_STATS_UPDATE_INTERVAL",

                              afl_environment_variable_len)) {

            u64 stats_update_freq_sec =
                strtoull(get_afl_env(afl_environment_variables[i]), NULL, 0);
            if (stats_update_freq_sec >= UINT_MAX ||
                0 == stats_update_freq_sec) {

              WARNF(
                  "Incorrect value given to AFL_FUZZER_STATS_UPDATE_INTERVAL, "
                  "using default of %d seconds\n",
                  STATS_UPDATE_SEC);

            } else {

              afl->stats_file_update_freq_msecs = stats_update_freq_sec * 1000;

            }

          } else if (!strncmp(env, "AFL_SHA1_FILENAMES",

                              afl_environment_variable_len)) {

            afl->afl_env.afl_sha1_filenames =
                get_afl_env(afl_environment_variables[i]) ? 1 : 0;

          }

        } else {

          i++;

        }

      }

      i = 0;
      while (match == 0 && afl_environment_variables[i] != NULL) {

        if (strncmp(env, afl_environment_variables[i],
                    strlen(afl_environment_variables[i])) == 0 &&
            env[strlen(afl_environment_variables[i])] == '=') {

          match = 1;

        } else {

          i++;

        }

      }

      i = 0;
      while (match == 0 && afl_environment_deprecated[i] != NULL) {

        if (strncmp(env, afl_environment_deprecated[i],
                    strlen(afl_environment_deprecated[i])) == 0 &&
            env[strlen(afl_environment_deprecated[i])] == '=') {

          match = 1;

          WARNF("AFL environment variable %s is deprecated!",
                afl_environment_deprecated[i]);
          issue_detected = 1;

        } else {

          i++;

        }

      }

      if (match == 0) {

        WARNF("Mistyped AFL environment variable: %s", env);
        issue_detected = 1;

        print_suggested_envs(env);

      }

    }

  }

  if (afl->afl_env.afl_pizza_mode > 0) {

    afl->pizza_is_served = 1;

  } else if (afl->afl_env.afl_pizza_mode < 0) {

    OKF("Pizza easter egg mode is now disabled.");

  }

  if (issue_detected) { sleep(2); }

}

/* Removes this afl_state instance and frees it. */

void afl_state_deinit(afl_state_t *afl) {

  if (afl->in_place_resume) { ck_free(afl->in_dir); }
  if (afl->sync_id) { ck_free(afl->out_dir); }
  if (afl->pass_stats) { ck_free(afl->pass_stats); }
  if (afl->orig_cmp_map) { ck_free(afl->orig_cmp_map); }
  if (afl->cmplog_binary) { ck_free(afl->cmplog_binary); }

  afl_free(afl->queue_buf);
  afl_free(afl->out_buf);
  afl_free(afl->out_scratch_buf);
  afl_free(afl->eff_buf);
  afl_free(afl->in_buf);
  afl_free(afl->in_scratch_buf);
  afl_free(afl->ex_buf);

  ck_free(afl->virgin_bits);
  ck_free(afl->virgin_tmout);
  ck_free(afl->virgin_crash);
  ck_free(afl->var_bytes);
  ck_free(afl->top_rated);
  ck_free(afl->clean_trace);
  ck_free(afl->clean_trace_custom);
  ck_free(afl->first_trace);
  ck_free(afl->map_tmp_buf);

  list_remove(&afl_states, afl);

}

void afl_states_stop(void) {

  /* We may be inside a signal handler.
   Set flags first, send kill signals to child proceses later. */
  LIST_FOREACH(&afl_states, afl_state_t, {

    el->stop_soon = 1;

  });

  LIST_FOREACH(&afl_states, afl_state_t, {

    /* NOTE: We need to make sure that the parent (the forkserver) reap the
     * child (see below). */
    if (el->fsrv.child_pid > 0)
      kill(el->fsrv.child_pid, el->fsrv.child_kill_signal);
    if (el->fsrv.fsrv_pid > 0) {

      kill(el->fsrv.fsrv_pid, el->fsrv.fsrv_kill_signal);
      usleep(100);
      /* Make sure the forkserver does not end up as zombie. */
      waitpid(el->fsrv.fsrv_pid, NULL, WNOHANG);

    }

  });

}

void afl_states_clear_screen(void) {

  LIST_FOREACH(&afl_states, afl_state_t, { el->clear_screen = 1; });

}

void afl_states_request_skip(void) {

  LIST_FOREACH(&afl_states, afl_state_t, { el->skip_requested = 1; });

}
<|MERGE_RESOLUTION|>--- conflicted
+++ resolved
@@ -87,12 +87,9 @@
   afl->period_pilot_tmp = 5000.0;
   afl->schedule = EXPLORE;              /* Power schedule (default: EXPLORE)*/
   afl->havoc_max_mult = HAVOC_MAX_MULT;
-<<<<<<< HEAD
 
   afl->max_added_seeds = MAX_ADDED_SEEDS;
 
-=======
->>>>>>> 4f53803d
   afl->clear_screen = 1;                /* Window resized?                  */
   afl->havoc_div = 1;                   /* Cycle count divisor for havoc    */
   afl->stage_name = "init";             /* Name of the current fuzz stage   */
