/*
   american fuzzy lop++ - compiler instrumentation wrapper
   -------------------------------------------------------

   Written by Michal Zalewski, Laszlo Szekeres and Marc Heuse

   Copyright 2015, 2016 Google Inc. All rights reserved.
   Copyright 2019-2020 AFLplusplus Project. All rights reserved.

   Licensed under the Apache License, Version 2.0 (the "License");
   you may not use this file except in compliance with the License.
   You may obtain a copy of the License at:

     http://www.apache.org/licenses/LICENSE-2.0

 */

#define AFL_MAIN

#include "common.h"
#include "config.h"
#include "types.h"
#include "debug.h"
#include "alloc-inl.h"
#include "llvm-alternative-coverage.h"

#include <stdio.h>
#include <unistd.h>
#include <stdlib.h>
#include <string.h>
#include <strings.h>
#include <limits.h>
#include <assert.h>

#if (LLVM_MAJOR - 0 == 0)
  #undef LLVM_MAJOR
#endif
#if !defined(LLVM_MAJOR)
  #define LLVM_MAJOR 0
#endif
#if (LLVM_MINOR - 0 == 0)
  #undef LLVM_MINOR
#endif
#if !defined(LLVM_MINOR)
  #define LLVM_MINOR 0
#endif

static u8 * obj_path;                  /* Path to runtime libraries         */
static u8 **cc_params;                 /* Parameters passed to the real CC  */
static u32  cc_par_cnt = 1;            /* Param count, including argv0      */
static u8   clang_mode;                /* Invoked as afl-clang*?            */
static u8   llvm_fullpath[PATH_MAX];
static u8   instrument_mode, instrument_opt_mode, ngram_size, ctx_k, lto_mode;
static u8   compiler_mode, plusplus_mode, have_instr_env = 0;
static u8   have_gcc, have_llvm, have_gcc_plugin, have_lto, have_instr_list = 0;
static u8 * lto_flag = AFL_CLANG_FLTO, *argvnull;
static u8   debug;
static u8   cwd[4096];
static u8   cmplog_mode;
u8          use_stdin;                                             /* dummy */
// static u8 *march_opt = CFLAGS_OPT;

enum {

  INSTRUMENT_DEFAULT = 0,
  INSTRUMENT_CLASSIC = 1,
  INSTRUMENT_AFL = 1,
  INSTRUMENT_PCGUARD = 2,
  INSTRUMENT_CFG = 3,
  INSTRUMENT_LTO = 4,
  INSTRUMENT_LLVMNATIVE = 5,
  INSTRUMENT_GCC = 6,
  INSTRUMENT_CLANG = 7,
  INSTRUMENT_OPT_CTX = 8,
  INSTRUMENT_OPT_NGRAM = 16,
  INSTRUMENT_OPT_CALLER = 32,
  INSTRUMENT_OPT_CTX_K = 64,

};

char instrument_mode_string[18][18] = {

    "DEFAULT",
    "CLASSIC",
    "PCGUARD",
    "CFG",
    "LTO",
    "PCGUARD-NATIVE",
    "GCC",
    "CLANG",
    "CTX",
    "CALLER",
    "",
    "",
    "",
    "",
    "",
    "",
    "NGRAM",
    ""

};

enum {

  UNSET = 0,
  LTO = 1,
  LLVM = 2,
  GCC_PLUGIN = 3,
  GCC = 4,
  CLANG = 5

};

char compiler_mode_string[7][12] = {

    "AUTOSELECT", "LLVM-LTO", "LLVM", "GCC_PLUGIN",
    "GCC",        "CLANG",    ""

};

u8 *getthecwd() {

  if (getcwd(cwd, sizeof(cwd)) == NULL) {

    static u8 fail[] = "";
    return fail;

  }

  return cwd;

}

/* Try to find a specific runtime we need, returns NULL on fail. */

/*
  in find_object() we look here:

  1. if obj_path is already set we look there first
  2. then we check the $AFL_PATH environment variable location if set
  3. next we check argv[0] if it has path information and use it
    a) we also check ../lib/afl
  4. if 3. failed we check /proc (only Linux, Android, NetBSD, DragonFly, and
     FreeBSD with procfs)
    a) and check here in ../lib/afl too
  5. we look into the AFL_PATH define (usually /usr/local/lib/afl)
  6. we finally try the current directory

  if all these attempts fail - we return NULL and the caller has to decide
  what to do.
*/

static u8 *find_object(u8 *obj, u8 *argv0) {

  u8 *afl_path = getenv("AFL_PATH");
  u8 *slash = NULL, *tmp;

  if (afl_path) {

    tmp = alloc_printf("%s/%s", afl_path, obj);

    if (debug) DEBUGF("Trying %s\n", tmp);

    if (!access(tmp, R_OK)) {

      obj_path = afl_path;
      return tmp;

    }

    ck_free(tmp);

  }

  if (argv0) {

    slash = strrchr(argv0, '/');

    if (slash) {

      u8 *dir = ck_strdup(argv0);

      slash = strrchr(dir, '/');
      *slash = 0;

      tmp = alloc_printf("%s/%s", dir, obj);

      if (debug) DEBUGF("Trying %s\n", tmp);

      if (!access(tmp, R_OK)) {

        obj_path = dir;
        return tmp;

      }

      ck_free(tmp);
      tmp = alloc_printf("%s/../lib/afl/%s", dir, obj);

      if (debug) DEBUGF("Trying %s\n", tmp);

      if (!access(tmp, R_OK)) {

        u8 *dir2 = alloc_printf("%s/../lib/afl", dir);
        obj_path = dir2;
        ck_free(dir);
        return tmp;

      }

      ck_free(tmp);
      ck_free(dir);

    }

#if defined(__FreeBSD__) || defined(__DragonFly__) || defined(__linux__) || \
    defined(__ANDROID__) || defined(__NetBSD__)
  #define HAS_PROC_FS 1
#endif
#ifdef HAS_PROC_FS
    else {

      char *procname = NULL;
  #if defined(__FreeBSD__) || defined(__DragonFly__)
      procname = "/proc/curproc/file";
  #elif defined(__linux__) || defined(__ANDROID__)
      procname = "/proc/self/exe";
  #elif defined(__NetBSD__)
      procname = "/proc/curproc/exe";
  #endif
      if (procname) {

        char    exepath[PATH_MAX];
        ssize_t exepath_len = readlink(procname, exepath, sizeof(exepath));
        if (exepath_len > 0 && exepath_len < PATH_MAX) {

          exepath[exepath_len] = 0;
          slash = strrchr(exepath, '/');

          if (slash) {

            *slash = 0;
            tmp = alloc_printf("%s/%s", exepath, obj);

            if (!access(tmp, R_OK)) {

              u8 *dir = alloc_printf("%s", exepath);
              obj_path = dir;
              return tmp;

            }

            ck_free(tmp);
            tmp = alloc_printf("%s/../lib/afl/%s", exepath, obj);

            if (debug) DEBUGF("Trying %s\n", tmp);

            if (!access(tmp, R_OK)) {

              u8 *dir = alloc_printf("%s/../lib/afl/", exepath);
              obj_path = dir;
              return tmp;

            }

          }

        }

      }

    }

#endif
#undef HAS_PROC_FS

  }

  tmp = alloc_printf("%s/%s", AFL_PATH, obj);

  if (debug) DEBUGF("Trying %s\n", tmp);

  if (!access(tmp, R_OK)) {

    obj_path = AFL_PATH;
    return tmp;

  }

  ck_free(tmp);

  tmp = alloc_printf("./%s", obj);

  if (debug) DEBUGF("Trying %s\n", tmp);

  if (!access(tmp, R_OK)) {

    obj_path = ".";
    return tmp;

  }

  ck_free(tmp);

  if (debug) DEBUGF("Trying ... giving up\n");

  return NULL;

}

/* Copy argv to cc_params, making the necessary edits. */

static void edit_params(u32 argc, char **argv, char **envp) {

  u8 fortify_set = 0, asan_set = 0, x_set = 0, bit_mode = 0, shared_linking = 0,
     preprocessor_only = 0, have_unroll = 0, have_o = 0, have_pic = 0,
     have_c = 0, partial_linking = 0;

  cc_params = ck_alloc((argc + 128) * sizeof(u8 *));

  if (lto_mode) {

    if (lto_flag[0] != '-')
      FATAL(
          "Using afl-clang-lto is not possible because Makefile magic did not "
          "identify the correct -flto flag");
    else
      compiler_mode = LTO;

  }

  if (plusplus_mode) {

    u8 *alt_cxx = getenv("AFL_CXX");

    if (!alt_cxx) {

      if (compiler_mode >= GCC_PLUGIN) {

        if (compiler_mode == GCC) {

          alt_cxx = clang_mode ? "clang++" : "g++";

        } else if (compiler_mode == CLANG) {

          alt_cxx = "clang++";

        } else {

          alt_cxx = "g++";

        }

      } else {

        if (USE_BINDIR)
          snprintf(llvm_fullpath, sizeof(llvm_fullpath), "%s/clang++",
                   LLVM_BINDIR);
        else
          snprintf(llvm_fullpath, sizeof(llvm_fullpath), CLANGPP_BIN);
        alt_cxx = llvm_fullpath;

      }

    }

    cc_params[0] = alt_cxx;

  } else {

    u8 *alt_cc = getenv("AFL_CC");

    if (!alt_cc) {

      if (compiler_mode >= GCC_PLUGIN) {

        if (compiler_mode == GCC) {

          alt_cc = clang_mode ? "clang" : "gcc";

        } else if (compiler_mode == CLANG) {

          alt_cc = "clang";

        } else {

          alt_cc = "gcc";

        }

      } else {

        if (USE_BINDIR)
          snprintf(llvm_fullpath, sizeof(llvm_fullpath), "%s/clang",
                   LLVM_BINDIR);
        else
          snprintf(llvm_fullpath, sizeof(llvm_fullpath), CLANGPP_BIN);
        alt_cc = llvm_fullpath;

      }

    }

    cc_params[0] = alt_cc;

  }

  if (compiler_mode == GCC || compiler_mode == CLANG) {

    cc_params[cc_par_cnt++] = "-B";
    cc_params[cc_par_cnt++] = obj_path;

    if (clang_mode || compiler_mode == CLANG) {

      cc_params[cc_par_cnt++] = "-no-integrated-as";

    }

  }

  if (compiler_mode == GCC_PLUGIN) {

    char *fplugin_arg = alloc_printf("-fplugin=%s/afl-gcc-pass.so", obj_path);
    cc_params[cc_par_cnt++] = fplugin_arg;

  }

  if (compiler_mode == LLVM || compiler_mode == LTO) {

    cc_params[cc_par_cnt++] = "-Wno-unused-command-line-argument";

    if (lto_mode && have_instr_env) {

      cc_params[cc_par_cnt++] = "-Xclang";
      cc_params[cc_par_cnt++] = "-load";
      cc_params[cc_par_cnt++] = "-Xclang";
      cc_params[cc_par_cnt++] =
          alloc_printf("%s/afl-llvm-lto-instrumentlist.so", obj_path);

    }

    if (getenv("AFL_LLVM_DICT2FILE")) {

      cc_params[cc_par_cnt++] = "-Xclang";
      cc_params[cc_par_cnt++] = "-load";
      cc_params[cc_par_cnt++] = "-Xclang";
      cc_params[cc_par_cnt++] =
          alloc_printf("%s/afl-llvm-dict2file.so", obj_path);

    }

    // laf
    if (getenv("LAF_SPLIT_SWITCHES") || getenv("AFL_LLVM_LAF_SPLIT_SWITCHES")) {

      if (lto_mode && !have_c) {

        cc_params[cc_par_cnt++] = alloc_printf(
            "-Wl,-mllvm=-load=%s/split-switches-pass.so", obj_path);

      } else {

        cc_params[cc_par_cnt++] = "-Xclang";
        cc_params[cc_par_cnt++] = "-load";
        cc_params[cc_par_cnt++] = "-Xclang";
        cc_params[cc_par_cnt++] =
            alloc_printf("%s/split-switches-pass.so", obj_path);

      }

    }

    if (getenv("LAF_TRANSFORM_COMPARES") ||
        getenv("AFL_LLVM_LAF_TRANSFORM_COMPARES")) {

      if (lto_mode && !have_c) {

        cc_params[cc_par_cnt++] = alloc_printf(
            "-Wl,-mllvm=-load=%s/compare-transform-pass.so", obj_path);

      } else {

        cc_params[cc_par_cnt++] = "-Xclang";
        cc_params[cc_par_cnt++] = "-load";
        cc_params[cc_par_cnt++] = "-Xclang";
        cc_params[cc_par_cnt++] =
            alloc_printf("%s/compare-transform-pass.so", obj_path);

      }

    }

    if (getenv("LAF_SPLIT_COMPARES") || getenv("AFL_LLVM_LAF_SPLIT_COMPARES") ||
        getenv("AFL_LLVM_LAF_SPLIT_FLOATS")) {

      if (lto_mode && !have_c) {

        cc_params[cc_par_cnt++] = alloc_printf(
            "-Wl,-mllvm=-load=%s/split-compares-pass.so", obj_path);

      } else {

        cc_params[cc_par_cnt++] = "-Xclang";
        cc_params[cc_par_cnt++] = "-load";
        cc_params[cc_par_cnt++] = "-Xclang";
        cc_params[cc_par_cnt++] =
            alloc_printf("%s/split-compares-pass.so", obj_path);

      }

    }

    // /laf

    unsetenv("AFL_LD");
    unsetenv("AFL_LD_CALLER");

    if (cmplog_mode) {

      if (lto_mode && !have_c) {

        cc_params[cc_par_cnt++] = alloc_printf(
            "-Wl,-mllvm=-load=%s/cmplog-switches-pass.so", obj_path);

        cc_params[cc_par_cnt++] = alloc_printf(
            "-Wl,-mllvm=-load=%s/split-switches-pass.so", obj_path);

      } else {

        cc_params[cc_par_cnt++] = "-Xclang";
        cc_params[cc_par_cnt++] = "-load";
        cc_params[cc_par_cnt++] = "-Xclang";
        cc_params[cc_par_cnt++] =
            alloc_printf("%s/cmplog-switches-pass.so", obj_path);

        // reuse split switches from laf
        cc_params[cc_par_cnt++] = "-Xclang";
        cc_params[cc_par_cnt++] = "-load";
        cc_params[cc_par_cnt++] = "-Xclang";
        cc_params[cc_par_cnt++] =
            alloc_printf("%s/split-switches-pass.so", obj_path);

      }

      cc_params[cc_par_cnt++] = "-fno-inline";

    }

#if LLVM_MAJOR >= 13
    // fuck you llvm 13
    cc_params[cc_par_cnt++] = "-fno-experimental-new-pass-manager";
#endif

    if (lto_mode && !have_c) {

      u8 *ld_path = strdup(AFL_REAL_LD);
      if (!ld_path || !*ld_path) { ld_path = strdup("ld.lld"); }
      if (!ld_path) { PFATAL("Could not allocate mem for ld_path"); }
#if defined(AFL_CLANG_LDPATH) && LLVM_MAJOR >= 12
      cc_params[cc_par_cnt++] = alloc_printf("--ld-path=%s", ld_path);
#else
      cc_params[cc_par_cnt++] = alloc_printf("-fuse-ld=%s", ld_path);
#endif
      free(ld_path);

      cc_params[cc_par_cnt++] = "-Wl,--allow-multiple-definition";

      if (instrument_mode == INSTRUMENT_CFG ||
          instrument_mode == INSTRUMENT_PCGUARD)
        cc_params[cc_par_cnt++] = alloc_printf(
            "-Wl,-mllvm=-load=%s/SanitizerCoverageLTO.so", obj_path);
      else

        cc_params[cc_par_cnt++] = alloc_printf(
            "-Wl,-mllvm=-load=%s/afl-llvm-lto-instrumentation.so", obj_path);
      cc_params[cc_par_cnt++] = lto_flag;

    } else {

      if (instrument_mode == INSTRUMENT_PCGUARD) {

#if LLVM_MAJOR > 10 || (LLVM_MAJOR == 10 && LLVM_MINOR > 0)
  #if defined __ANDROID__ || ANDROID
        cc_params[cc_par_cnt++] = "-fsanitize-coverage=trace-pc-guard";
        instrument_mode = INSTRUMENT_LLVMNATIVE;
  #else
        if (have_instr_list) {

          if (!be_quiet)
            SAYF(
                "Using unoptimized trace-pc-guard, due usage of "
                "-fsanitize-coverage-allow/denylist, you can use "
                "AFL_LLVM_ALLOWLIST/AFL_LLMV_DENYLIST instead.\n");
          cc_params[cc_par_cnt++] = "-fsanitize-coverage=trace-pc-guard";
          instrument_mode = INSTRUMENT_LLVMNATIVE;

        } else {

          cc_params[cc_par_cnt++] = "-Xclang";
          cc_params[cc_par_cnt++] = "-load";
          cc_params[cc_par_cnt++] = "-Xclang";
          cc_params[cc_par_cnt++] =
              alloc_printf("%s/SanitizerCoveragePCGUARD.so", obj_path);

        }

  #endif
#else
  #if LLVM_MAJOR >= 4
        if (!be_quiet)
          SAYF(
              "Using unoptimized trace-pc-guard, upgrade to llvm 10.0.1+ for "
              "enhanced version.\n");
        cc_params[cc_par_cnt++] = "-fsanitize-coverage=trace-pc-guard";
        instrument_mode = INSTRUMENT_LLVMNATIVE;
  #else
        FATAL("pcguard instrumentation requires llvm 4.0.1+");
  #endif
#endif

      } else if (instrument_mode == INSTRUMENT_LLVMNATIVE) {

#if LLVM_MAJOR >= 4
        cc_params[cc_par_cnt++] = "-fsanitize-coverage=trace-pc-guard";
#else
        FATAL("pcguard instrumentation requires llvm 4.0.1+");
#endif

      } else {

        cc_params[cc_par_cnt++] = "-Xclang";
        cc_params[cc_par_cnt++] = "-load";
        cc_params[cc_par_cnt++] = "-Xclang";
        cc_params[cc_par_cnt++] = alloc_printf("%s/afl-llvm-pass.so", obj_path);
<<<<<<< HEAD
=======

      }

    }

    if (cmplog_mode) {

      if (lto_mode && !have_c) {

        cc_params[cc_par_cnt++] = alloc_printf(
            "-Wl,-mllvm=-load=%s/cmplog-instructions-pass.so", obj_path);
        cc_params[cc_par_cnt++] = alloc_printf(
            "-Wl,-mllvm=-load=%s/cmplog-routines-pass.so", obj_path);

      } else {

        cc_params[cc_par_cnt++] = "-Xclang";
        cc_params[cc_par_cnt++] = "-load";
        cc_params[cc_par_cnt++] = "-Xclang";
        cc_params[cc_par_cnt++] =
            alloc_printf("%s/cmplog-instructions-pass.so", obj_path);

        cc_params[cc_par_cnt++] = "-Xclang";
        cc_params[cc_par_cnt++] = "-load";
        cc_params[cc_par_cnt++] = "-Xclang";
        cc_params[cc_par_cnt++] =
            alloc_printf("%s/cmplog-routines-pass.so", obj_path);
>>>>>>> c55f7af6

      }

    }

    // cc_params[cc_par_cnt++] = "-Qunused-arguments";

    // in case LLVM is installed not via a package manager or "make install"
    // e.g. compiled download or compiled from github then its ./lib directory
    // might not be in the search path. Add it if so.
    u8 *libdir = strdup(LLVM_LIBDIR);
    if (plusplus_mode && strlen(libdir) && strncmp(libdir, "/usr", 4) &&
        strncmp(libdir, "/lib", 4)) {

      cc_params[cc_par_cnt++] = "-rpath";
      cc_params[cc_par_cnt++] = libdir;

    } else {

      free(libdir);

    }

    if (lto_mode && argc > 1) {

      u32 idx;
      for (idx = 1; idx < argc; idx++) {

        if (!strncasecmp(argv[idx], "-fpic", 5)) have_pic = 1;

      }

      if (!have_pic) cc_params[cc_par_cnt++] = "-fPIC";

    }

  }

  /* Detect stray -v calls from ./configure scripts. */

  u8 skip_next = 0;
  while (--argc) {

    u8 *cur = *(++argv);

    if (skip_next) {

      skip_next = 0;
      continue;

    }

    if (!strncmp(cur, "--afl", 5)) continue;
    if (lto_mode && !strncmp(cur, "-fuse-ld=", 9)) continue;
    if (lto_mode && !strncmp(cur, "--ld-path=", 10)) continue;
    if (!strncmp(cur, "-fno-unroll", 11)) continue;
    if (strstr(cur, "afl-compiler-rt") || strstr(cur, "afl-llvm-rt")) continue;
    if (!strcmp(cur, "-Wl,-z,defs") || !strcmp(cur, "-Wl,--no-undefined") ||
        !strcmp(cur, "--no-undefined")) {

      continue;

    }

    if (!strcmp(cur, "-z")) {

      u8 *param = *(argv + 1);
      if (!strcmp(param, "defs")) {

        skip_next = 1;
        continue;

      }

    }

    if ((!strncmp(cur, "-fsanitize=fuzzer-", strlen("-fsanitize=fuzzer-")) ||
         !strncmp(cur, "-fsanitize-coverage", strlen("-fsanitize-coverage"))) &&
        (strncmp(cur, "sanitize-coverage-allow",
                 strlen("sanitize-coverage-allow")) &&
         strncmp(cur, "sanitize-coverage-deny",
                 strlen("sanitize-coverage-deny")) &&
         instrument_mode != INSTRUMENT_LLVMNATIVE)) {

      if (!be_quiet) { WARNF("Found '%s' - stripping!", cur); }
      continue;

    }

    if (!strcmp(cur, "-fsanitize=fuzzer")) {

      u8 *afllib = find_object("libAFLDriver.a", argv[0]);

      if (!be_quiet)
        WARNF(
            "Found erroneous '-fsanitize=fuzzer', trying to replace with "
            "libAFLDriver.a");

      if (!afllib) {

        WARNF(
            "Cannot find 'libAFLDriver.a' to replace a wrong "
            "'-fsanitize=fuzzer' in the flags - this will fail!");

      } else {

        cc_params[cc_par_cnt++] = afllib;

#ifdef __APPLE__
        cc_params[cc_par_cnt++] = "-undefined";
        cc_params[cc_par_cnt++] = "dynamic_lookup";
#endif

      }

      continue;

    }

    if (!strcmp(cur, "-m32")) bit_mode = 32;
    if (!strcmp(cur, "armv7a-linux-androideabi")) bit_mode = 32;
    if (!strcmp(cur, "-m64")) bit_mode = 64;

    if (!strncmp(cur, "-fsanitize-coverage-", 20) && strstr(cur, "list="))
      have_instr_list = 1;

    if (!strcmp(cur, "-fsanitize=address") || !strcmp(cur, "-fsanitize=memory"))
      asan_set = 1;

    if (strstr(cur, "FORTIFY_SOURCE")) fortify_set = 1;

    if (!strcmp(cur, "-x")) x_set = 1;
    if (!strcmp(cur, "-E")) preprocessor_only = 1;
    if (!strcmp(cur, "-shared")) shared_linking = 1;
    if (!strcmp(cur, "-Wl,-r")) partial_linking = 1;
    if (!strcmp(cur, "-Wl,--relocatable")) partial_linking = 1;
    if (!strcmp(cur, "-r")) partial_linking = 1;
    if (!strcmp(cur, "--relocatable")) partial_linking = 1;
    if (!strcmp(cur, "-c")) have_c = 1;

    if (!strncmp(cur, "-O", 2)) have_o = 1;
    if (!strncmp(cur, "-funroll-loop", 13)) have_unroll = 1;

    cc_params[cc_par_cnt++] = cur;

  }

  if (getenv("AFL_HARDEN")) {

    cc_params[cc_par_cnt++] = "-fstack-protector-all";

    if (!fortify_set) cc_params[cc_par_cnt++] = "-D_FORTIFY_SOURCE=2";

  }

  if (!asan_set) {

    if (getenv("AFL_USE_ASAN")) {

      if (getenv("AFL_USE_MSAN")) FATAL("ASAN and MSAN are mutually exclusive");

      if (getenv("AFL_HARDEN"))
        FATAL("ASAN and AFL_HARDEN are mutually exclusive");

      cc_params[cc_par_cnt++] = "-U_FORTIFY_SOURCE";
      cc_params[cc_par_cnt++] = "-fsanitize=address";

    } else if (getenv("AFL_USE_MSAN")) {

      if (getenv("AFL_USE_ASAN")) FATAL("ASAN and MSAN are mutually exclusive");

      if (getenv("AFL_HARDEN"))
        FATAL("MSAN and AFL_HARDEN are mutually exclusive");

      cc_params[cc_par_cnt++] = "-U_FORTIFY_SOURCE";
      cc_params[cc_par_cnt++] = "-fsanitize=memory";

    }

  }

  if (getenv("AFL_USE_UBSAN")) {

    cc_params[cc_par_cnt++] = "-fsanitize=undefined";
    cc_params[cc_par_cnt++] = "-fsanitize-undefined-trap-on-error";
    cc_params[cc_par_cnt++] = "-fno-sanitize-recover=all";

  }

  if (getenv("AFL_USE_LSAN")) {

    cc_params[cc_par_cnt++] = "-fsanitize=leak";
    cc_params[cc_par_cnt++] = "-includesanitizer/lsan_interface.h";
    cc_params[cc_par_cnt++] = "-D__AFL_LEAK_CHECK()=__lsan_do_leak_check()";

  }

  if (getenv("AFL_USE_CFISAN")) {

    if (!lto_mode) {

      uint32_t i = 0, found = 0;
      while (envp[i] != NULL && !found)
        if (strncmp("-flto", envp[i++], 5) == 0) found = 1;
      if (!found) cc_params[cc_par_cnt++] = "-flto";

    }

    cc_params[cc_par_cnt++] = "-fsanitize=cfi";
    cc_params[cc_par_cnt++] = "-fvisibility=hidden";

  }

  if (!getenv("AFL_DONT_OPTIMIZE")) {

    cc_params[cc_par_cnt++] = "-g";
    if (!have_o) cc_params[cc_par_cnt++] = "-O3";
    if (!have_unroll) cc_params[cc_par_cnt++] = "-funroll-loops";
    // if (strlen(march_opt) > 1 && march_opt[0] == '-')
    //  cc_params[cc_par_cnt++] = march_opt;

  }

  if (getenv("AFL_NO_BUILTIN") || getenv("AFL_LLVM_LAF_TRANSFORM_COMPARES") ||
      getenv("LAF_TRANSFORM_COMPARES") || getenv("AFL_LLVM_LAF_ALL") ||
      lto_mode) {

    cc_params[cc_par_cnt++] = "-fno-builtin-strcmp";
    cc_params[cc_par_cnt++] = "-fno-builtin-strncmp";
    cc_params[cc_par_cnt++] = "-fno-builtin-strcasecmp";
    cc_params[cc_par_cnt++] = "-fno-builtin-strncasecmp";
    cc_params[cc_par_cnt++] = "-fno-builtin-memcmp";
    cc_params[cc_par_cnt++] = "-fno-builtin-bcmp";
    cc_params[cc_par_cnt++] = "-fno-builtin-strstr";
    cc_params[cc_par_cnt++] = "-fno-builtin-strcasestr";

  }

#if defined(USEMMAP) && !defined(__HAIKU__)
  if (!have_c) cc_params[cc_par_cnt++] = "-lrt";
#endif

  cc_params[cc_par_cnt++] = "-D__AFL_HAVE_MANUAL_CONTROL=1";
  cc_params[cc_par_cnt++] = "-D__AFL_COMPILER=1";
  cc_params[cc_par_cnt++] = "-DFUZZING_BUILD_MODE_UNSAFE_FOR_PRODUCTION=1";

  /* When the user tries to use persistent or deferred forkserver modes by
     appending a single line to the program, we want to reliably inject a
     signature into the binary (to be picked up by afl-fuzz) and we want
     to call a function from the runtime .o file. This is unnecessarily
     painful for three reasons:

     1) We need to convince the compiler not to optimize out the signature.
        This is done with __attribute__((used)).

     2) We need to convince the linker, when called with -Wl,--gc-sections,
        not to do the same. This is done by forcing an assignment to a
        'volatile' pointer.

     3) We need to declare __afl_persistent_loop() in the global namespace,
        but doing this within a method in a class is hard - :: and extern "C"
        are forbidden and __attribute__((alias(...))) doesn't work. Hence the
        __asm__ aliasing trick.

   */

  cc_params[cc_par_cnt++] =
      "-D__AFL_FUZZ_INIT()="
      "int __afl_sharedmem_fuzzing = 1;"
      "extern unsigned int *__afl_fuzz_len;"
      "extern unsigned char *__afl_fuzz_ptr;"
      "unsigned char __afl_fuzz_alt[1048576];"
      "unsigned char *__afl_fuzz_alt_ptr = __afl_fuzz_alt;";

  if (plusplus_mode) {

    cc_params[cc_par_cnt++] =
        "-D__AFL_COVERAGE()=int __afl_selective_coverage = 1;"
        "extern \"C\" void __afl_coverage_discard();"
        "extern \"C\" void __afl_coverage_skip();"
        "extern \"C\" void __afl_coverage_on();"
        "extern \"C\" void __afl_coverage_off();";

  } else {

    cc_params[cc_par_cnt++] =
        "-D__AFL_COVERAGE()=int __afl_selective_coverage = 1;"
        "void __afl_coverage_discard();"
        "void __afl_coverage_skip();"
        "void __afl_coverage_on();"
        "void __afl_coverage_off();";

  }

  cc_params[cc_par_cnt++] =
      "-D__AFL_COVERAGE_START_OFF()=int __afl_selective_coverage_start_off = "
      "1;";
  cc_params[cc_par_cnt++] = "-D__AFL_COVERAGE_ON()=__afl_coverage_on()";
  cc_params[cc_par_cnt++] = "-D__AFL_COVERAGE_OFF()=__afl_coverage_off()";
  cc_params[cc_par_cnt++] =
      "-D__AFL_COVERAGE_DISCARD()=__afl_coverage_discard()";
  cc_params[cc_par_cnt++] = "-D__AFL_COVERAGE_SKIP()=__afl_coverage_skip()";
  cc_params[cc_par_cnt++] =
      "-D__AFL_FUZZ_TESTCASE_BUF=(__afl_fuzz_ptr ? __afl_fuzz_ptr : "
      "__afl_fuzz_alt_ptr)";
  cc_params[cc_par_cnt++] =
      "-D__AFL_FUZZ_TESTCASE_LEN=(__afl_fuzz_ptr ? *__afl_fuzz_len : "
      "(*__afl_fuzz_len = read(0, __afl_fuzz_alt_ptr, 1048576)) == 0xffffffff "
      "? 0 : *__afl_fuzz_len)";

  cc_params[cc_par_cnt++] =
      "-D__AFL_LOOP(_A)="
      "({ static volatile char *_B __attribute__((used)); "
      " _B = (char*)\"" PERSIST_SIG
      "\"; "
#ifdef __APPLE__
      "__attribute__((visibility(\"default\"))) "
      "int _L(unsigned int) __asm__(\"___afl_persistent_loop\"); "
#else
      "__attribute__((visibility(\"default\"))) "
      "int _L(unsigned int) __asm__(\"__afl_persistent_loop\"); "
#endif                                                        /* ^__APPLE__ */
      "_L(_A); })";

  cc_params[cc_par_cnt++] =
      "-D__AFL_INIT()="
      "do { static volatile char *_A __attribute__((used)); "
      " _A = (char*)\"" DEFER_SIG
      "\"; "
#ifdef __APPLE__
      "__attribute__((visibility(\"default\"))) "
      "void _I(void) __asm__(\"___afl_manual_init\"); "
#else
      "__attribute__((visibility(\"default\"))) "
      "void _I(void) __asm__(\"__afl_manual_init\"); "
#endif                                                        /* ^__APPLE__ */
      "_I(); } while (0)";

  if (x_set) {

    cc_params[cc_par_cnt++] = "-x";
    cc_params[cc_par_cnt++] = "none";

  }

  // prevent unnecessary build errors
  cc_params[cc_par_cnt++] = "-Wno-unused-command-line-argument";

  if (preprocessor_only || have_c) {

    /* In the preprocessor_only case (-E), we are not actually compiling at
       all but requesting the compiler to output preprocessed sources only.
       We must not add the runtime in this case because the compiler will
       simply output its binary content back on stdout, breaking any build
       systems that rely on a separate source preprocessing step. */
    cc_params[cc_par_cnt] = NULL;
    return;

  }

#ifndef __ANDROID__

  if (compiler_mode != GCC && compiler_mode != CLANG) {

    switch (bit_mode) {

      case 0:
        if (!shared_linking && !partial_linking)
          cc_params[cc_par_cnt++] =
              alloc_printf("%s/afl-compiler-rt.o", obj_path);
        if (lto_mode)
          cc_params[cc_par_cnt++] =
              alloc_printf("%s/afl-llvm-rt-lto.o", obj_path);
        break;

      case 32:
        if (!shared_linking && !partial_linking) {

          cc_params[cc_par_cnt++] =
              alloc_printf("%s/afl-compiler-rt-32.o", obj_path);
          if (access(cc_params[cc_par_cnt - 1], R_OK))
            FATAL("-m32 is not supported by your compiler");

        }

        if (lto_mode) {

          cc_params[cc_par_cnt++] =
              alloc_printf("%s/afl-llvm-rt-lto-32.o", obj_path);
          if (access(cc_params[cc_par_cnt - 1], R_OK))
            FATAL("-m32 is not supported by your compiler");

        }

        break;

      case 64:
        if (!shared_linking && !partial_linking) {

          cc_params[cc_par_cnt++] =
              alloc_printf("%s/afl-compiler-rt-64.o", obj_path);
          if (access(cc_params[cc_par_cnt - 1], R_OK))
            FATAL("-m64 is not supported by your compiler");

        }

        if (lto_mode) {

          cc_params[cc_par_cnt++] =
              alloc_printf("%s/afl-llvm-rt-lto-64.o", obj_path);
          if (access(cc_params[cc_par_cnt - 1], R_OK))
            FATAL("-m64 is not supported by your compiler");

        }

        break;

    }

  #if !defined(__APPLE__) && !defined(__sun)
    if (!shared_linking && !partial_linking)
      cc_params[cc_par_cnt++] =
          alloc_printf("-Wl,--dynamic-list=%s/dynamic_list.txt", obj_path);
  #endif

  }

  #if defined(USEMMAP) && !defined(__HAIKU__)
  cc_params[cc_par_cnt++] = "-lrt";
  #endif

#endif

  cc_params[cc_par_cnt] = NULL;

}

/* Main entry point */

int main(int argc, char **argv, char **envp) {

  int   i, passthrough = 0;
  char *callname = argv[0], *ptr = NULL;

  if (getenv("AFL_DEBUG")) {

    debug = 1;
    if (strcmp(getenv("AFL_DEBUG"), "0") == 0) unsetenv("AFL_DEBUG");

  } else if (getenv("AFL_QUIET"))

    be_quiet = 1;

  if (getenv("AFL_LLVM_INSTRUMENT_FILE") || getenv("AFL_LLVM_WHITELIST") ||
      getenv("AFL_LLVM_ALLOWLIST") || getenv("AFL_LLVM_DENYLIST") ||
      getenv("AFL_LLVM_BLOCKLIST")) {

    have_instr_env = 1;

  }

  if (getenv("AFL_PASSTHROUGH") || getenv("AFL_NOOPT")) {

    passthrough = 1;
    if (!debug) { be_quiet = 1; }

  }

  if ((ptr = strrchr(callname, '/')) != NULL) callname = ptr + 1;
  argvnull = (u8 *)argv[0];
  check_environment_vars(envp);

  if ((ptr = find_object("as", argv[0])) != NULL) {

    have_gcc = 1;
    ck_free(ptr);

  }

#if (LLVM_MAJOR > 2)

  if ((ptr = find_object("SanitizerCoverageLTO.so", argv[0])) != NULL) {

    have_lto = 1;
    ck_free(ptr);

  }

  if ((ptr = find_object("cmplog-routines-pass.so", argv[0])) != NULL) {

    have_llvm = 1;
    ck_free(ptr);

  }

#endif

#ifdef __ANDROID__
  have_llvm = 1;
#endif

  if ((ptr = find_object("afl-gcc-pass.so", argv[0])) != NULL) {

    have_gcc_plugin = 1;
    ck_free(ptr);

  }

#if (LLVM_MAJOR > 2)

  if (strncmp(callname, "afl-clang-fast", 14) == 0) {

    compiler_mode = LLVM;

  } else if (strncmp(callname, "afl-clang-lto", 13) == 0 ||

             strncmp(callname, "afl-lto", 7) == 0) {

    compiler_mode = LTO;

  } else

#endif
      if (strncmp(callname, "afl-gcc-fast", 12) == 0 ||

          strncmp(callname, "afl-g++-fast", 12) == 0) {

    compiler_mode = GCC_PLUGIN;

  } else if (strncmp(callname, "afl-gcc", 7) == 0 ||

             strncmp(callname, "afl-g++", 7) == 0) {

    compiler_mode = GCC;

  } else if (strcmp(callname, "afl-clang") == 0 ||

             strcmp(callname, "afl-clang++") == 0) {

    compiler_mode = CLANG;

  }

  if ((ptr = getenv("AFL_CC_COMPILER"))) {

    if (compiler_mode) {

      WARNF(
          "\"AFL_CC_COMPILER\" is set but a specific compiler was already "
          "selected by command line parameter or symlink, ignoring the "
          "environment variable!");

    } else {

      if (strncasecmp(ptr, "LTO", 3) == 0) {

        compiler_mode = LTO;

      } else if (strncasecmp(ptr, "LLVM", 4) == 0) {

        compiler_mode = LLVM;

      } else if (strncasecmp(ptr, "GCC_P", 5) == 0 ||

                 strncasecmp(ptr, "GCC-P", 5) == 0 ||
                 strncasecmp(ptr, "GCCP", 4) == 0) {

        compiler_mode = GCC_PLUGIN;

      } else if (strcasecmp(ptr, "GCC") == 0) {

        compiler_mode = GCC;

      } else

        FATAL("Unknown AFL_CC_COMPILER mode: %s\n", ptr);

    }

  }

  if (strcmp(callname, "afl-clang") == 0 ||
      strcmp(callname, "afl-clang++") == 0) {

    clang_mode = 1;
    compiler_mode = CLANG;

    if (strcmp(callname, "afl-clang++") == 0) { plusplus_mode = 1; }

  }

  for (i = 1; i < argc; i++) {

    if (strncmp(argv[i], "--afl", 5) == 0) {

      if (!strcmp(argv[i], "--afl_noopt") || !strcmp(argv[i], "--afl-noopt")) {

        passthrough = 1;
        argv[i] = "-g";  // we have to overwrite it, -g is always good
        continue;

      }

      if (compiler_mode)
        WARNF(
            "--afl-... compiler mode supersedes the AFL_CC_COMPILER and "
            "symlink compiler selection!");

      ptr = argv[i];
      ptr += 5;
      while (*ptr == '-')
        ptr++;

      if (strncasecmp(ptr, "LTO", 3) == 0) {

        compiler_mode = LTO;

      } else if (strncasecmp(ptr, "LLVM", 4) == 0) {

        compiler_mode = LLVM;

      } else if (strncasecmp(ptr, "PCGUARD", 7) == 0 ||

                 strncasecmp(ptr, "PC-GUARD", 8) == 0) {

        compiler_mode = LLVM;
        instrument_mode = INSTRUMENT_PCGUARD;

      } else if (strcasecmp(ptr, "INSTRIM") == 0 ||

                 strcasecmp(ptr, "CFG") == 0) {

        FATAL(
            "InsTrim instrumentation was removed. Use a modern LLVM and "
            "PCGUARD (default in afl-cc).\n");

      } else if (strcasecmp(ptr, "AFL") == 0 ||

                 strcasecmp(ptr, "CLASSIC") == 0) {

        compiler_mode = LLVM;
        instrument_mode = INSTRUMENT_CLASSIC;

      } else if (strcasecmp(ptr, "LLVMNATIVE") == 0 ||

                 strcasecmp(ptr, "NATIVE") == 0 ||
                 strcasecmp(ptr, "LLVM-NATIVE") == 0) {

        compiler_mode = LLVM;
        instrument_mode = INSTRUMENT_LLVMNATIVE;

      } else if (strncasecmp(ptr, "GCC_P", 5) == 0 ||

                 strncasecmp(ptr, "GCC-P", 5) == 0 ||
                 strncasecmp(ptr, "GCCP", 4) == 0) {

        compiler_mode = GCC_PLUGIN;

      } else if (strcasecmp(ptr, "GCC") == 0) {

        compiler_mode = GCC;

      } else if (strncasecmp(ptr, "CLANG", 5) == 0) {

        compiler_mode = CLANG;

      } else

        FATAL("Unknown --afl-... compiler mode: %s\n", argv[i]);

    }

  }

  if (strlen(callname) > 2 &&
      (strncmp(callname + strlen(callname) - 2, "++", 2) == 0 ||
       strstr(callname, "-g++") != NULL))
    plusplus_mode = 1;

  if (getenv("USE_TRACE_PC") || getenv("AFL_USE_TRACE_PC") ||
      getenv("AFL_LLVM_USE_TRACE_PC") || getenv("AFL_TRACE_PC")) {

    if (instrument_mode == 0)
      instrument_mode = INSTRUMENT_PCGUARD;
    else if (instrument_mode != INSTRUMENT_PCGUARD)
      FATAL("you cannot set AFL_LLVM_INSTRUMENT and AFL_TRACE_PC together");

  }

  if (have_instr_env && getenv("AFL_DONT_OPTIMIZE")) {

    WARNF(
        "AFL_LLVM_ALLOWLIST/DENYLIST and AFL_DONT_OPTIMIZE cannot be combined "
        "for file matching, only function matching!");

  }

  if (getenv("AFL_LLVM_INSTRIM") || getenv("INSTRIM") ||
      getenv("INSTRIM_LIB")) {

    FATAL(
        "InsTrim instrumentation was removed. Use a modern LLVM and PCGUARD "
        "(default in afl-cc).\n");

  }

  if (getenv("AFL_LLVM_CTX")) instrument_opt_mode |= INSTRUMENT_OPT_CTX;
  if (getenv("AFL_LLVM_CALLER")) instrument_opt_mode |= INSTRUMENT_OPT_CALLER;

  if (getenv("AFL_LLVM_NGRAM_SIZE")) {

    instrument_opt_mode |= INSTRUMENT_OPT_NGRAM;
    ngram_size = atoi(getenv("AFL_LLVM_NGRAM_SIZE"));
    if (ngram_size < 2 || ngram_size > NGRAM_SIZE_MAX)
      FATAL(
          "NGRAM instrumentation mode must be between 2 and NGRAM_SIZE_MAX "
          "(%u)",
          NGRAM_SIZE_MAX);

  }

  if (getenv("AFL_LLVM_CTX_K")) {

    ctx_k = atoi(getenv("AFL_LLVM_CTX_K"));
    if (ctx_k < 1 || ctx_k > CTX_MAX_K)
      FATAL("K-CTX instrumentation mode must be between 1 and CTX_MAX_K (%u)",
            CTX_MAX_K);
    if (ctx_k == 1) {

      setenv("AFL_LLVM_CALLER", "1", 1);
      unsetenv("AFL_LLVM_CTX_K");
      instrument_opt_mode |= INSTRUMENT_OPT_CALLER;

    } else {

      instrument_opt_mode |= INSTRUMENT_OPT_CTX_K;

    }

  }

  if (getenv("AFL_LLVM_INSTRUMENT")) {

    u8 *ptr2 = strtok(getenv("AFL_LLVM_INSTRUMENT"), ":,;");

    while (ptr2) {

      if (strncasecmp(ptr2, "afl", strlen("afl")) == 0 ||
          strncasecmp(ptr2, "classic", strlen("classic")) == 0) {

        if (instrument_mode == INSTRUMENT_LTO) {

          instrument_mode = INSTRUMENT_CLASSIC;
          lto_mode = 1;

        } else if (!instrument_mode || instrument_mode == INSTRUMENT_AFL)

          instrument_mode = INSTRUMENT_AFL;
        else
          FATAL("main instrumentation mode already set with %s",
                instrument_mode_string[instrument_mode]);

      }

      if (strncasecmp(ptr2, "pc-guard", strlen("pc-guard")) == 0 ||
          strncasecmp(ptr2, "pcguard", strlen("pcguard")) == 0) {

        if (!instrument_mode || instrument_mode == INSTRUMENT_PCGUARD)
          instrument_mode = INSTRUMENT_PCGUARD;
        else
          FATAL("main instrumentation mode already set with %s",
                instrument_mode_string[instrument_mode]);

      }

      if (strncasecmp(ptr2, "llvmnative", strlen("llvmnative")) == 0 ||
          strncasecmp(ptr2, "llvm-native", strlen("llvm-native")) == 0) {

        if (!instrument_mode || instrument_mode == INSTRUMENT_LLVMNATIVE)
          instrument_mode = INSTRUMENT_LLVMNATIVE;
        else
          FATAL("main instrumentation mode already set with %s",
                instrument_mode_string[instrument_mode]);

      }

      if (strncasecmp(ptr2, "cfg", strlen("cfg")) == 0 ||
          strncasecmp(ptr2, "instrim", strlen("instrim")) == 0) {

        FATAL(
            "InsTrim instrumentation was removed. Use a modern LLVM and "
            "PCGUARD (default in afl-cc).\n");

      }

      if (strncasecmp(ptr2, "lto", strlen("lto")) == 0) {

        lto_mode = 1;
        if (!instrument_mode || instrument_mode == INSTRUMENT_LTO)
          instrument_mode = INSTRUMENT_LTO;
        else
          FATAL("main instrumentation mode already set with %s",
                instrument_mode_string[instrument_mode]);

      }

      if (strcasecmp(ptr2, "gcc") == 0) {

        if (!instrument_mode || instrument_mode == INSTRUMENT_GCC)
          instrument_mode = INSTRUMENT_GCC;
        else if (instrument_mode != INSTRUMENT_GCC)
          FATAL("main instrumentation mode already set with %s",
                instrument_mode_string[instrument_mode]);
        compiler_mode = GCC;

      }

      if (strcasecmp(ptr2, "clang") == 0) {

        if (!instrument_mode || instrument_mode == INSTRUMENT_CLANG)
          instrument_mode = INSTRUMENT_CLANG;
        else if (instrument_mode != INSTRUMENT_CLANG)
          FATAL("main instrumentation mode already set with %s",
                instrument_mode_string[instrument_mode]);
        compiler_mode = CLANG;

      }

      if (strncasecmp(ptr2, "ctx-", strlen("ctx-")) == 0 ||
          strncasecmp(ptr2, "kctx-", strlen("c-ctx-")) == 0 ||
          strncasecmp(ptr2, "k-ctx-", strlen("k-ctx-")) == 0) {

        u8 *ptr3 = ptr2;
        while (*ptr3 && (*ptr3 < '0' || *ptr3 > '9'))
          ptr3++;

        if (!*ptr3) {

          if ((ptr3 = getenv("AFL_LLVM_CTX_K")) == NULL)
            FATAL(
                "you must set the K-CTX K with (e.g. for value 2) "
                "AFL_LLVM_INSTRUMENT=ctx-2");

        }

        ctx_k = atoi(ptr3);
        if (ctx_k < 1 || ctx_k > CTX_MAX_K)
          FATAL(
              "K-CTX instrumentation option must be between 1 and CTX_MAX_K "
              "(%u)",
              CTX_MAX_K);

        if (ctx_k == 1) {

          instrument_opt_mode |= INSTRUMENT_OPT_CALLER;
          setenv("AFL_LLVM_CALLER", "1", 1);
          unsetenv("AFL_LLVM_CTX_K");

        } else {

          instrument_opt_mode |= (INSTRUMENT_OPT_CTX_K);
          u8 *ptr4 = alloc_printf("%u", ctx_k);
          setenv("AFL_LLVM_CTX_K", ptr4, 1);

        }

      }

      if (strcasecmp(ptr2, "ctx") == 0) {

        instrument_opt_mode |= INSTRUMENT_OPT_CTX;
        setenv("AFL_LLVM_CTX", "1", 1);

      }

      if (strncasecmp(ptr2, "caller", strlen("caller")) == 0) {

        instrument_opt_mode |= INSTRUMENT_OPT_CALLER;
        setenv("AFL_LLVM_CALLER", "1", 1);

      }

      if (strncasecmp(ptr2, "ngram", strlen("ngram")) == 0) {

        u8 *ptr3 = ptr2 + strlen("ngram");
        while (*ptr3 && (*ptr3 < '0' || *ptr3 > '9'))
          ptr3++;

        if (!*ptr3) {

          if ((ptr3 = getenv("AFL_LLVM_NGRAM_SIZE")) == NULL)
            FATAL(
                "you must set the NGRAM size with (e.g. for value 2) "
                "AFL_LLVM_INSTRUMENT=ngram-2");

        }

        ngram_size = atoi(ptr3);
        if (ngram_size < 2 || ngram_size > NGRAM_SIZE_MAX)
          FATAL(
              "NGRAM instrumentation option must be between 2 and "
              "NGRAM_SIZE_MAX (%u)",
              NGRAM_SIZE_MAX);
        instrument_opt_mode |= (INSTRUMENT_OPT_NGRAM);
        u8 *ptr4 = alloc_printf("%u", ngram_size);
        setenv("AFL_LLVM_NGRAM_SIZE", ptr4, 1);

      }

      ptr2 = strtok(NULL, ":,;");

    }

  }

  if ((instrument_opt_mode & INSTRUMENT_OPT_CTX) &&
      (instrument_opt_mode & INSTRUMENT_OPT_CALLER)) {

    FATAL("you cannot set CTX and CALLER together");

  }

  if ((instrument_opt_mode & INSTRUMENT_OPT_CTX) &&
      (instrument_opt_mode & INSTRUMENT_OPT_CTX_K)) {

    FATAL("you cannot set CTX and K-CTX together");

  }

  if ((instrument_opt_mode & INSTRUMENT_OPT_CALLER) &&
      (instrument_opt_mode & INSTRUMENT_OPT_CTX_K)) {

    FATAL("you cannot set CALLER and K-CTX together");

  }

  if (instrument_opt_mode && instrument_mode == INSTRUMENT_DEFAULT &&
      (compiler_mode == LLVM || compiler_mode == UNSET)) {

    instrument_mode = INSTRUMENT_CLASSIC;
    compiler_mode = LLVM;

  }

  if (!compiler_mode) {

    // lto is not a default because outside of afl-cc RANLIB and AR have to
    // be set to llvm versions so this would work
    if (have_llvm)
      compiler_mode = LLVM;
    else if (have_gcc_plugin)
      compiler_mode = GCC_PLUGIN;
    else if (have_gcc)
#ifdef __APPLE__
      // on OSX clang masquerades as GCC
      compiler_mode = CLANG;
#else
      compiler_mode = GCC;
#endif
    else if (have_lto)
      compiler_mode = LTO;
    else
      FATAL("no compiler mode available");

  }

  if (compiler_mode == GCC) {

    if (clang_mode) {

      instrument_mode = INSTRUMENT_CLANG;

    } else {

      instrument_mode = INSTRUMENT_GCC;

    }

  }

  if (compiler_mode == CLANG) {

    instrument_mode = INSTRUMENT_CLANG;
    setenv(CLANG_ENV_VAR, "1", 1);  // used by afl-as

  }

  if (argc < 2 || strncmp(argv[1], "-h", 2) == 0) {

    printf("afl-cc" VERSION
           " by Michal Zalewski, Laszlo Szekeres, Marc Heuse\n");

    SAYF(
        "\n"
        "afl-cc/afl-c++ [options]\n"
        "\n"
        "This is a helper application for afl-fuzz. It serves as a drop-in "
        "replacement\n"
        "for gcc and clang, letting you recompile third-party code with the "
        "required\n"
        "runtime instrumentation. A common use pattern would be one of the "
        "following:\n\n"

        "  CC=afl-cc CXX=afl-c++ ./configure --disable-shared\n"
        "  cmake -DCMAKE_C_COMPILERC=afl-cc -DCMAKE_CXX_COMPILER=afl-c++ .\n"
        "  CC=afl-cc CXX=afl-c++ meson\n\n");

    SAYF(
        "                                       |------------- FEATURES "
        "-------------|\n"
        "MODES:                                  NCC PERSIST DICT   LAF "
        "CMPLOG SELECT\n"
        "  [LTO] llvm LTO:          %s%s\n"
        "      PCGUARD              DEFAULT      yes yes     yes    yes yes "
        "   yes\n"
        "      CLASSIC                           yes yes     yes    yes yes "
        "   yes\n"
        "  [LLVM] llvm:             %s%s\n"
        "      PCGUARD              %s      yes yes     module yes yes    "
        "yes\n"
        "      CLASSIC              %s      no  yes     module yes yes    "
        "yes\n"
        "        - NORMAL\n"
        "        - CALLER\n"
        "        - CTX\n"
        "        - NGRAM-{2-16}\n"
        "  [GCC_PLUGIN] gcc plugin: %s%s\n"
        "      CLASSIC              DEFAULT      no  yes     no     no  no     "
        "yes\n"
        "  [GCC/CLANG] simple gcc/clang: %s%s\n"
        "      CLASSIC              DEFAULT      no  no      no     no  no     "
        "no\n\n",
        have_lto ? "AVAILABLE" : "unavailable!",
        compiler_mode == LTO ? " [SELECTED]" : "",
        have_llvm ? "AVAILABLE" : "unavailable!",
        compiler_mode == LLVM ? " [SELECTED]" : "",
        LLVM_MAJOR > 6 ? "DEFAULT" : "       ",
        LLVM_MAJOR > 6 ? "       " : "DEFAULT",
        have_gcc_plugin ? "AVAILABLE" : "unavailable!",
        compiler_mode == GCC_PLUGIN ? " [SELECTED]" : "",
        have_gcc ? "AVAILABLE" : "unavailable!",
        (compiler_mode == GCC || compiler_mode == CLANG) ? " [SELECTED]" : "");

    SAYF(
        "Modes:\n"
        "  To select the compiler mode use a symlink version (e.g. "
        "afl-clang-fast), set\n"
        "  the environment variable AFL_CC_COMPILER to a mode (e.g. LLVM) or "
        "use the\n"
        "  command line parameter --afl-MODE (e.g. --afl-llvm). If none is "
        "selected,\n"
        "  afl-cc will select the best available (LLVM -> GCC_PLUGIN -> GCC).\n"
        "  The best is LTO but it often needs RANLIB and AR settings outside "
        "of afl-cc.\n\n");

#if LLVM_MAJOR > 10 || (LLVM_MAJOR == 10 && LLVM_MINOR > 0)
  #define NATIVE_MSG                                                   \
    "  LLVM-NATIVE:  use llvm's native PCGUARD instrumentation (less " \
    "performant)\n"
#else
  #define NATIVE_MSG ""
#endif

    SAYF(
        "Sub-Modes: (set via env AFL_LLVM_INSTRUMENT, afl-cc selects the best "
        "available)\n"
        "  PCGUARD: Dominator tree instrumentation (best!) (README.llvm.md)\n"

        NATIVE_MSG

        "  CLASSIC: decision target instrumentation (README.llvm.md)\n"
        "  CALLER:  CLASSIC + single callee context "
        "(instrumentation/README.ctx.md)\n"
        "  CTX:     CLASSIC + full callee context "
        "(instrumentation/README.ctx.md)\n"
        "  NGRAM-x: CLASSIC + previous path "
        "((instrumentation/README.ngram.md)\n\n");

#undef NATIVE_MSG

    SAYF(
        "Features: (see documentation links)\n"
        "  NCC:    non-colliding coverage [automatic] (that is an amazing "
        "thing!)\n"
        "          (instrumentation/README.lto.md)\n"
        "  PERSIST: persistent mode support [code] (huge speed increase!)\n"
        "          (instrumentation/README.persistent_mode.md)\n"
        "  DICT:   dictionary in the target [yes=automatic or llvm module "
        "pass]\n"
        "          (instrumentation/README.lto.md + "
        "instrumentation/README.llvm.md)\n"
        "  LAF:    comparison splitting [env] "
        "(instrumentation/README.laf-intel.md)\n"
        "  CMPLOG: input2state exploration [env] "
        "(instrumentation/README.cmplog.md)\n"
        "  SELECT: selective instrumentation (allow/deny) on filename or "
        "function [env]\n"
        "          (instrumentation/README.instrument_list.md)\n\n");

    if (argc < 2 || strncmp(argv[1], "-hh", 3)) {

      SAYF(
          "To see all environment variables for the configuration of afl-cc "
          "use \"-hh\".\n");

    } else {

      SAYF(
          "Environment variables used:\n"
          "  AFL_CC: path to the C compiler to use\n"
          "  AFL_CXX: path to the C++ compiler to use\n"
          "  AFL_DEBUG: enable developer debugging output\n"
          "  AFL_DONT_OPTIMIZE: disable optimization instead of -O3\n"
          "  AFL_NO_BUILTIN: no builtins for string compare functions (for "
          "libtokencap.so)\n"
          "  AFL_NOOP: behave like a normal compiler (to pass configure "
          "tests)\n"
          "  AFL_PATH: path to instrumenting pass and runtime  "
          "(afl-compiler-rt.*o)\n"
          "  AFL_IGNORE_UNKNOWN_ENVS: don't warn on unknown env vars\n"
          "  AFL_INST_RATIO: percentage of branches to instrument\n"
          "  AFL_QUIET: suppress verbose output\n"
          "  AFL_HARDEN: adds code hardening to catch memory bugs\n"
          "  AFL_USE_ASAN: activate address sanitizer\n"
          "  AFL_USE_CFISAN: activate control flow sanitizer\n"
          "  AFL_USE_MSAN: activate memory sanitizer\n"
          "  AFL_USE_UBSAN: activate undefined behaviour sanitizer\n"
          "  AFL_USE_LSAN: activate leak-checker sanitizer\n");

      if (have_gcc_plugin)
        SAYF(
            "\nGCC Plugin-specific environment variables:\n"
            "  AFL_GCC_OUT_OF_LINE: disable inlined instrumentation\n"
            "  AFL_GCC_SKIP_NEVERZERO: do not skip zero on trace counters\n"
            "  AFL_GCC_INSTRUMENT_FILE: enable selective instrumentation by "
            "filename\n");

#if LLVM_MAJOR < 9
  #define COUNTER_BEHAVIOUR \
    "  AFL_LLVM_NOT_ZERO: use cycling trace counters that skip zero\n"
#else
  #define COUNTER_BEHAVIOUR \
    "  AFL_LLVM_SKIP_NEVERZERO: do not skip zero on trace counters\n"
#endif
      if (have_llvm)
        SAYF(
            "\nLLVM/LTO/afl-clang-fast/afl-clang-lto specific environment "
            "variables:\n"
            "  AFL_LLVM_THREADSAFE_INST: instrument with thread safe counters, "
            "disables neverzero\n"

            COUNTER_BEHAVIOUR

            "  AFL_LLVM_DICT2FILE: generate an afl dictionary based on found "
            "comparisons\n"
            "  AFL_LLVM_LAF_ALL: enables all LAF splits/transforms\n"
            "  AFL_LLVM_LAF_SPLIT_COMPARES: enable cascaded comparisons\n"
            "  AFL_LLVM_LAF_SPLIT_COMPARES_BITW: size limit (default 8)\n"
            "  AFL_LLVM_LAF_SPLIT_SWITCHES: cascaded comparisons on switches\n"
            "  AFL_LLVM_LAF_SPLIT_FLOATS: cascaded comparisons on floats\n"
            "  AFL_LLVM_LAF_TRANSFORM_COMPARES: cascade comparisons for string "
            "functions\n"
            "  AFL_LLVM_ALLOWLIST/AFL_LLVM_DENYLIST: enable "
            "instrument allow/\n"
            "    deny listing (selective instrumentation)\n");

      if (have_llvm)
        SAYF(
            "  AFL_LLVM_CMPLOG: log operands of comparisons (RedQueen "
            "mutator)\n"
            "  AFL_LLVM_INSTRUMENT: set instrumentation mode:\n"
            "    CLASSIC, PCGUARD, LTO, GCC, CLANG, CALLER, CTX, NGRAM-2 "
            "..-16\n"
            " You can also use the old environment variables instead:\n"
            "  AFL_LLVM_USE_TRACE_PC: use LLVM trace-pc-guard instrumentation\n"
            "  AFL_LLVM_CALLER: use single context sensitive coverage (for "
            "CLASSIC)\n"
            "  AFL_LLVM_CTX: use full context sensitive coverage (for "
            "CLASSIC)\n"
            "  AFL_LLVM_NGRAM_SIZE: use ngram prev_loc count coverage (for "
            "CLASSIC)\n");

#ifdef AFL_CLANG_FLTO
      if (have_lto)
        SAYF(
            "\nLTO/afl-clang-lto specific environment variables:\n"
            "  AFL_LLVM_MAP_ADDR: use a fixed coverage map address (speed), "
            "e.g. "
            "0x10000\n"
            "  AFL_LLVM_DOCUMENT_IDS: write all edge IDs and the corresponding "
            "functions\n"
            "    into this file\n"
            "  AFL_LLVM_LTO_DONTWRITEID: don't write the highest ID used to a "
            "global var\n"
            "  AFL_LLVM_LTO_STARTID: from which ID to start counting from for "
            "a "
            "bb\n"
            "  AFL_REAL_LD: use this lld linker instead of the compiled in "
            "path\n"
            "If anything fails - be sure to read README.lto.md!\n");
#endif

      SAYF(
          "\nYou can supply --afl-noopt to not instrument, like AFL_NOOPT. "
          "(this is helpful\n"
          "in some build systems if you do not want to instrument "
          "everything.\n");

    }

    SAYF(
        "\nFor any information on the available instrumentations and options "
        "please \n"
        "consult the README.md, especially section 3.1 about instrumenting "
        "targets.\n\n");

#if (LLVM_MAJOR > 2)
    if (have_lto)
      SAYF("afl-cc LTO with ld=%s %s\n", AFL_REAL_LD, AFL_CLANG_FLTO);
    if (have_llvm)
      SAYF("afl-cc LLVM version %d using the binary path \"%s\".\n", LLVM_MAJOR,
           LLVM_BINDIR);
#endif

#ifdef USEMMAP
  #if !defined(__HAIKU__)
    SAYF("Compiled with shm_open support.\n");
  #else
    SAYF("Compiled with shm_open support (adds -lrt when linking).\n");
  #endif
#else
    SAYF("Compiled with shmat support.\n");
#endif
    SAYF("\n");

    SAYF(
        "Do not be overwhelmed :) afl-cc uses good defaults if no options are "
        "selected.\n"
        "Read the documentation for FEATURES though, all are good but few are "
        "defaults.\n"
        "Recommended is afl-clang-lto with AFL_LLVM_CMPLOG or afl-clang-fast "
        "with\n"
        "AFL_LLVM_CMPLOG and AFL_LLVM_DICT2FILE.\n\n");

    exit(1);

  }

  if (compiler_mode == LTO) {

    if (instrument_mode == 0 || instrument_mode == INSTRUMENT_LTO ||
        instrument_mode == INSTRUMENT_CFG ||
        instrument_mode == INSTRUMENT_PCGUARD) {

      lto_mode = 1;
      // force CFG
      // if (!instrument_mode) {

      instrument_mode = INSTRUMENT_PCGUARD;
      // ptr = instrument_mode_string[instrument_mode];
      // }

    } else if (instrument_mode == INSTRUMENT_LTO ||

               instrument_mode == INSTRUMENT_CLASSIC) {

      lto_mode = 1;

    } else {

      if (!be_quiet)
        WARNF("afl-clang-lto called with mode %s, using that mode instead",
              instrument_mode_string[instrument_mode]);

    }

  }

  if (instrument_mode == 0 && compiler_mode < GCC_PLUGIN) {

#if LLVM_MAJOR <= 6
    instrument_mode = INSTRUMENT_AFL;
#else
  #if LLVM_MAJOR < 11 && (LLVM_MAJOR < 10 || LLVM_MINOR < 1)
    if (have_instr_env) {

      instrument_mode = INSTRUMENT_AFL;
      if (!be_quiet)
        WARNF(
            "Switching to classic instrumentation because "
            "AFL_LLVM_ALLOWLIST/DENYLIST does not work with PCGUARD < 10.0.1.");

    } else

  #endif
      instrument_mode = INSTRUMENT_PCGUARD;

#endif

  }

  if (instrument_opt_mode && compiler_mode != LLVM)
    FATAL("CTX, CALLER and NGRAM can only be used in LLVM mode");

  if (!instrument_opt_mode) {

    if (lto_mode && instrument_mode == INSTRUMENT_CFG)
      instrument_mode = INSTRUMENT_PCGUARD;
    ptr = instrument_mode_string[instrument_mode];

  } else {

    char *ptr2 = alloc_printf(" + NGRAM-%u", ngram_size);
    char *ptr3 = alloc_printf(" + K-CTX-%u", ctx_k);

    ptr = alloc_printf(
        "%s%s%s%s%s", instrument_mode_string[instrument_mode],
        (instrument_opt_mode & INSTRUMENT_OPT_CTX) ? " + CTX" : "",
        (instrument_opt_mode & INSTRUMENT_OPT_CALLER) ? " + CALLER" : "",
        (instrument_opt_mode & INSTRUMENT_OPT_NGRAM) ? ptr2 : "",
        (instrument_opt_mode & INSTRUMENT_OPT_CTX_K) ? ptr3 : "");

    ck_free(ptr2);
    ck_free(ptr3);

  }

#ifndef AFL_CLANG_FLTO
  if (lto_mode)
    FATAL(
        "instrumentation mode LTO specified but LLVM support not available "
        "(requires LLVM 11 or higher)");
#endif

  if (instrument_opt_mode && instrument_mode != INSTRUMENT_CLASSIC)
    FATAL(
        "CALLER, CTX and NGRAM instrumentation options can only be used with "
        "the LLVM CLASSIC instrumentation mode.");

  if (getenv("AFL_LLVM_SKIP_NEVERZERO") && getenv("AFL_LLVM_NOT_ZERO"))
    FATAL(
        "AFL_LLVM_NOT_ZERO and AFL_LLVM_SKIP_NEVERZERO can not be set "
        "together");

#if LLVM_MAJOR < 11 && (LLVM_MAJOR < 10 || LLVM_MINOR < 1)
  if (instrument_mode == INSTRUMENT_PCGUARD && have_instr_env) {

    FATAL(
        "Instrumentation type PCGUARD does not support "
        "AFL_LLVM_ALLOWLIST/DENYLIST! Use LLVM 10.0.1+ instead.");

  }

#endif

  u8 *ptr2;

  if ((ptr2 = getenv("AFL_LLVM_DICT2FILE")) != NULL && *ptr2 != '/')
    FATAL("AFL_LLVM_DICT2FILE must be set to an absolute file path");

  if ((isatty(2) && !be_quiet) || debug) {

    SAYF(cCYA
         "afl-cc " VERSION cRST
         " by Michal Zalewski, Laszlo Szekeres, Marc Heuse - mode: %s-%s\n",
         compiler_mode_string[compiler_mode], ptr);

  }

  if (!be_quiet && (compiler_mode == GCC || compiler_mode == CLANG)) {

    WARNF(
        "You are using outdated instrumentation, install LLVM and/or "
        "gcc-plugin and use afl-clang-fast/afl-clang-lto/afl-gcc-fast "
        "instead!");

  }

  if (debug) {

    DEBUGF("cd '%s';", getthecwd());
    for (i = 0; i < argc; i++)
      SAYF(" '%s'", argv[i]);
    SAYF("\n");
    fflush(stdout);
    fflush(stderr);

  }

  if (getenv("AFL_LLVM_LAF_ALL")) {

    setenv("AFL_LLVM_LAF_SPLIT_SWITCHES", "1", 1);
    setenv("AFL_LLVM_LAF_SPLIT_COMPARES", "1", 1);
    setenv("AFL_LLVM_LAF_SPLIT_FLOATS", "1", 1);
    setenv("AFL_LLVM_LAF_TRANSFORM_COMPARES", "1", 1);

  }

  cmplog_mode = getenv("AFL_CMPLOG") || getenv("AFL_LLVM_CMPLOG");
  if (!be_quiet && cmplog_mode)
    printf("CmpLog mode by <andreafioraldi@gmail.com>\n");

#if !defined(__ANDROID__) && !defined(ANDROID)
  ptr = find_object("afl-compiler-rt.o", argv[0]);

  if (!ptr) {

    FATAL(
        "Unable to find 'afl-compiler-rt.o'. Please set the AFL_PATH "
        "environment variable.");

  }

  if (debug) { DEBUGF("rt=%s obj_path=%s\n", ptr, obj_path); }

  ck_free(ptr);
#endif

  edit_params(argc, argv, envp);

  if (debug) {

    DEBUGF("cd '%s';", getthecwd());
    for (i = 0; i < (s32)cc_par_cnt; i++)
      SAYF(" '%s'", cc_params[i]);
    SAYF("\n");
    fflush(stdout);
    fflush(stderr);

  }

  if (passthrough) {

    argv[0] = cc_params[0];
    execvp(cc_params[0], (char **)argv);

  } else {

    execvp(cc_params[0], (char **)cc_params);

  }

  FATAL("Oops, failed to execute '%s' - check your PATH", cc_params[0]);

  return 0;

}
<|MERGE_RESOLUTION|>--- conflicted
+++ resolved
@@ -632,36 +632,6 @@
         cc_params[cc_par_cnt++] = "-load";
         cc_params[cc_par_cnt++] = "-Xclang";
         cc_params[cc_par_cnt++] = alloc_printf("%s/afl-llvm-pass.so", obj_path);
-<<<<<<< HEAD
-=======
-
-      }
-
-    }
-
-    if (cmplog_mode) {
-
-      if (lto_mode && !have_c) {
-
-        cc_params[cc_par_cnt++] = alloc_printf(
-            "-Wl,-mllvm=-load=%s/cmplog-instructions-pass.so", obj_path);
-        cc_params[cc_par_cnt++] = alloc_printf(
-            "-Wl,-mllvm=-load=%s/cmplog-routines-pass.so", obj_path);
-
-      } else {
-
-        cc_params[cc_par_cnt++] = "-Xclang";
-        cc_params[cc_par_cnt++] = "-load";
-        cc_params[cc_par_cnt++] = "-Xclang";
-        cc_params[cc_par_cnt++] =
-            alloc_printf("%s/cmplog-instructions-pass.so", obj_path);
-
-        cc_params[cc_par_cnt++] = "-Xclang";
-        cc_params[cc_par_cnt++] = "-load";
-        cc_params[cc_par_cnt++] = "-Xclang";
-        cc_params[cc_par_cnt++] =
-            alloc_printf("%s/cmplog-routines-pass.so", obj_path);
->>>>>>> c55f7af6
 
       }
 
