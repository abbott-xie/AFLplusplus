--- conflicted
+++ resolved
@@ -4255,20 +4255,14 @@
 
     --afl->pending_not_fuzzed;
     afl->queue_cur->was_fuzzed = 1;
-<<<<<<< HEAD
     if (unlikely(afl->schedule != WD_SCHEDULER))
       afl->reinit_table = 1;
-    if (afl->queue_cur->favored) { --afl->pending_favored; }
-=======
-    afl->reinit_table = 1;
     if (afl->queue_cur->favored) {
 
       --afl->pending_favored;
       afl->smallest_favored = -1;
 
-    }
->>>>>>> 108fb0b2
-
+      }
   }
 
   ++afl->queue_cur->fuzz_level;
