--- conflicted
+++ resolved
@@ -435,11 +435,7 @@
   u32 fails;
   u8  found_one = 0;
 
-<<<<<<< HEAD
-  /* loop cmps are useless, detect and ignore them */
-=======
   /* loop cmps are useless, detect and ignores them */
->>>>>>> 9d5007b1
   u64 s_v0, s_v1;
   u8  s_v0_fixed = 1, s_v1_fixed = 1;
   u8  s_v0_inc = 1, s_v1_inc = 1;
@@ -747,11 +743,7 @@
              afl->pass_stats[k].faileds ||
          afl->pass_stats[k].total == 0xff)) {
 
-<<<<<<< HEAD
-      afl->shm.cmp_map->headers[k].hits = 0;  // ignore this cmp
-=======
       afl->shm.cmp_map->headers[k].hits = 0;  // ignores this cmp
->>>>>>> 9d5007b1
 
     }
 
