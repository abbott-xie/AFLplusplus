/*
   american fuzzy lop++ - stats related routines
   ---------------------------------------------

   Originally written by Michal Zalewski

   Now maintained by Marc Heuse <mh@mh-sec.de>,
                     Dominik Meier <mail@dmnk.co>,
                     Andrea Fioraldi <andreafioraldi@gmail.com>, and
                     Heiko Eissfeldt <heiko.eissfeldt@hexco.de>

   Copyright 2016, 2017 Google Inc. All rights reserved.
   Copyright 2019-2024 AFLplusplus Project. All rights reserved.

   Licensed under the Apache License, Version 2.0 (the "License");
   you may not use this file except in compliance with the License.
   You may obtain a copy of the License at:

     https://www.apache.org/licenses/LICENSE-2.0

   This is the real deal: the program takes an instrumented binary and
   attempts a variety of basic fuzzing tricks, paying close attention to
   how they affect the execution path.

 */

#include "afl-fuzz.h"
#include "envs.h"
#include <limits.h>

static char fuzzing_state[4][12] = {"started :-)", "in progress", "final phase",
                                    "finished..."};

char *get_fuzzing_state(afl_state_t *afl) {

  u64 cur_ms = get_cur_time();
  u64 last_find = cur_ms - afl->last_find_time;
  u64 cur_run_time = cur_ms - afl->start_time;
  u64 cur_total_run_time = afl->prev_run_time + cur_run_time;

  if (unlikely(afl->non_instrumented_mode)) {

    return fuzzing_state[1];

  } else if (unlikely(cur_run_time < 60 * 3 * 1000 ||

                      cur_total_run_time < 60 * 5 * 1000)) {

    return fuzzing_state[0];

  } else {

    u64 last_find_100 = 100 * last_find;
    u64 percent_cur = last_find_100 / cur_run_time;
    u64 percent_total = last_find_100 / cur_total_run_time;

    if (unlikely(percent_cur >= 80 && percent_total >= 80)) {

      if (unlikely(afl->afl_env.afl_exit_when_done)) { afl->stop_soon = 2; }

      return fuzzing_state[3];

    } else if (unlikely(percent_cur >= 55 && percent_total >= 55)) {

      return fuzzing_state[2];

    } else {

      return fuzzing_state[1];

    }

  }

}

/* Write fuzzer setup file */

void write_setup_file(afl_state_t *afl, u32 argc, char **argv) {

  u8 fn[PATH_MAX], fn2[PATH_MAX];

  snprintf(fn2, PATH_MAX, "%s/target_hash", afl->out_dir);
  FILE *f2 = create_ffile(fn2);

#ifdef __linux__
  if (afl->fsrv.nyx_mode) {

    nyx_load_target_hash(&afl->fsrv);
    fprintf(f2, "%llx\n", afl->fsrv.nyx_target_hash64);

  } else {

    fprintf(f2, "%p\n", (void *)get_binary_hash(afl->fsrv.target_path));

  }

#else
  fprintf(f2, "%p\n", (void *)get_binary_hash(afl->fsrv.target_path));
#endif
  fclose(f2);

  snprintf(fn, PATH_MAX, "%s/fuzzer_setup", afl->out_dir);
  FILE *f = create_ffile(fn);
  u32   i;

  fprintf(f, "# environment variables:\n");
  u32 s_afl_env = (u32)sizeof(afl_environment_variables) /
                      sizeof(afl_environment_variables[0]) -
                  1U;

  for (i = 0; i < s_afl_env; ++i) {

    char *val;
    if ((val = getenv(afl_environment_variables[i])) != NULL) {

      fprintf(f, "%s=%s\n", afl_environment_variables[i], val);

    }

  }

  fprintf(f, "# command line:\n");

  size_t j;
  for (i = 0; i < argc; ++i) {

    if (i) fprintf(f, " ");
#ifdef __ANDROID__
    if (memchr(argv[i], '\'', strlen(argv[i]))) {

#else
    if (strchr(argv[i], '\'')) {

#endif

      fprintf(f, "'");
      for (j = 0; j < strlen(argv[i]); j++)
        if (argv[i][j] == '\'')
          fprintf(f, "'\"'\"'");
        else
          fprintf(f, "%c", argv[i][j]);
      fprintf(f, "'");

    } else {

      fprintf(f, "'%s'", argv[i]);

    }

  }

  fprintf(f, "\n");

  fclose(f);
  (void)(afl_environment_deprecated);

}

static bool starts_with(char *key, char *line) {

  return strncmp(key, line, strlen(key)) == 0;

}

/* load some of the existing stats file when resuming.*/
void load_stats_file(afl_state_t *afl) {

  FILE *f;
  u8    buf[MAX_LINE];
  u8   *lptr;
  u8    fn[PATH_MAX];
  u32   lineno = 0;
  snprintf(fn, PATH_MAX, "%s/fuzzer_stats", afl->out_dir);
  f = fopen(fn, "r");
  if (!f) {

    WARNF("Unable to load stats file '%s'", fn);
    return;

  }

  while ((lptr = fgets(buf, MAX_LINE, f))) {

    lineno++;
    u8 *lstartptr = lptr;
    u8 *rptr = lptr + strlen(lptr) - 1;
    u8  keystring[MAX_LINE];
    while (*lptr != ':' && lptr < rptr) {

      lptr++;

    }

    if (*lptr == '\n' || !*lptr) {

      WARNF("Unable to read line %d of stats file", lineno);
      continue;

    }

    if (*lptr == ':') {

      *lptr = 0;
      strcpy(keystring, lstartptr);
      lptr++;
      char *nptr;
      if (starts_with("run_time", keystring)) {

        afl->prev_run_time = 1000 * strtoull(lptr, &nptr, 10);

      }

      if (starts_with("cycles_done", keystring)) {

        afl->queue_cycle =
            strtoull(lptr, &nptr, 10) ? strtoull(lptr, &nptr, 10) + 1 : 0;

      }

      if (starts_with("calibration_time", keystring)) {

        afl->calibration_time_us = strtoull(lptr, &nptr, 10) * 1000000;

      }

      if (starts_with("sync_time", keystring)) {

        afl->sync_time_us = strtoull(lptr, &nptr, 10) * 1000000;

      }

      if (starts_with("cmplog_time", keystring)) {

        afl->cmplog_time_us = strtoull(lptr, &nptr, 10) * 1000000;

      }

      if (starts_with("trim_time", keystring)) {

        afl->trim_time_us = strtoull(lptr, &nptr, 10) * 1000000;

      }

      if (starts_with("execs_done", keystring)) {

        afl->fsrv.total_execs = strtoull(lptr, &nptr, 10);

      }

      if (starts_with("corpus_count", keystring)) {

        u32 corpus_count = strtoul(lptr, &nptr, 10);
        if (corpus_count != afl->queued_items) {

          WARNF(
              "queue/ has been modified -- things might not work, you're "
              "on your own!");
          sleep(3);

        }

      }

      if (starts_with("corpus_found", keystring)) {

        afl->queued_discovered = strtoul(lptr, &nptr, 10);

      }

      if (starts_with("corpus_imported", keystring)) {

        afl->queued_imported = strtoul(lptr, &nptr, 10);

      }

      if (starts_with("max_depth", keystring)) {

        afl->max_depth = strtoul(lptr, &nptr, 10);

      }

      if (starts_with("saved_crashes", keystring)) {

        afl->saved_crashes = strtoull(lptr, &nptr, 10);

      }

      if (starts_with("saved_hangs", keystring)) {

        afl->saved_hangs = strtoull(lptr, &nptr, 10);

      }

    }

  }

  if (afl->saved_crashes) { write_crash_readme(afl); }

  return;

}

/* Update stats file for unattended monitoring. */

void write_stats_file(afl_state_t *afl, u32 t_bytes, double bitmap_cvg,
                      double stability, double eps) {

#ifndef __HAIKU__
  struct rusage rus;
#endif

  u64   cur_time = get_cur_time();
  u8    fn_tmp[PATH_MAX];
  u8    fn_final[PATH_MAX];
  FILE *f;

  snprintf(fn_tmp, PATH_MAX, "%s/.fuzzer_stats_tmp", afl->out_dir);
  snprintf(fn_final, PATH_MAX, "%s/fuzzer_stats", afl->out_dir);
  f = create_ffile(fn_tmp);

  /* Keep last values in case we're called from another context
     where exec/sec stats and such are not readily available. */

  if (!bitmap_cvg && !stability && !eps) {

    bitmap_cvg = afl->last_bitmap_cvg;
    stability = afl->last_stability;

  } else {

    afl->last_bitmap_cvg = bitmap_cvg;
    afl->last_stability = stability;
    afl->last_eps = eps;

  }

  if ((unlikely(!afl->last_avg_exec_update ||
                cur_time - afl->last_avg_exec_update >= 60000))) {

    afl->last_avg_execs_saved =
        (double)(1000 * (afl->fsrv.total_execs - afl->last_avg_execs)) /
        (double)(cur_time - afl->last_avg_exec_update);
    afl->last_avg_execs = afl->fsrv.total_execs;
    afl->last_avg_exec_update = cur_time;

  }

#ifndef __HAIKU__
  if (getrusage(RUSAGE_CHILDREN, &rus)) { rus.ru_maxrss = 0; }
#endif
  u64 runtime_ms = afl->prev_run_time + cur_time - afl->start_time;
  u64 overhead_ms = (afl->calibration_time_us + afl->sync_time_us +
                     afl->trim_time_us + afl->cmplog_time_us) /
                    1000;
  if (!runtime_ms) { runtime_ms = 1; }

  fprintf(
      f,
      "start_time        : %llu\n"
      "last_update       : %llu\n"
      "run_time          : %llu\n"
      "fuzzer_pid        : %u\n"
      "cycles_done       : %llu\n"
      "cycles_wo_finds   : %llu\n"
      "time_wo_finds     : %llu\n"
      "fuzz_time         : %llu\n"
      "calibration_time  : %llu\n"
      "cmplog_time       : %llu\n"
      "sync_time         : %llu\n"
      "trim_time         : %llu\n"
      "execs_done        : %llu\n"
      "execs_per_sec     : %0.02f\n"
      "execs_ps_last_min : %0.02f\n"
      "corpus_count      : %u\n"
      "corpus_favored    : %u\n"
      "corpus_found      : %u\n"
      "corpus_imported   : %u\n"
      "corpus_variable   : %u\n"
      "max_depth         : %u\n"
      "cur_item          : %u\n"
      "pending_favs      : %u\n"
      "pending_total     : %u\n"
      "stability         : %0.02f%%\n"
      "bitmap_cvg        : %0.02f%%\n"
      "saved_crashes     : %llu\n"
      "saved_hangs       : %llu\n"
      "last_find         : %llu\n"
      "last_crash        : %llu\n"
      "last_hang         : %llu\n"
      "execs_since_crash : %llu\n"
      "exec_timeout      : %u\n"
      "slowest_exec_ms   : %u\n"
      "peak_rss_mb       : %lu\n"
      "cpu_affinity      : %d\n"
      "edges_found       : %u\n"
      "total_edges       : %u\n"
      "var_byte_count    : %u\n"
      "havoc_expansion   : %u\n"
      "auto_dict_entries : %u\n"
      "testcache_size    : %llu\n"
      "testcache_count   : %u\n"
      "testcache_evict   : %u\n"
      "afl_banner        : %s\n"
      "afl_version       : " VERSION
      "\n"
      "target_mode       : %s%s%s%s%s%s%s%s%s%s\n"
      "command_line      : %s\n",
      (afl->start_time /*- afl->prev_run_time*/) / 1000, cur_time / 1000,
      runtime_ms / 1000, (u32)getpid(),
      afl->queue_cycle ? (afl->queue_cycle - 1) : 0, afl->cycles_wo_finds,
      afl->longest_find_time > cur_time - afl->last_find_time
          ? afl->longest_find_time / 1000
          : ((afl->start_time == 0 || afl->last_find_time == 0)
                 ? 0
                 : (cur_time - afl->last_find_time) / 1000),
      (runtime_ms - MIN(runtime_ms, overhead_ms)) / 1000,
      afl->calibration_time_us / 1000000, afl->cmplog_time_us / 1000000,
      afl->sync_time_us / 1000000, afl->trim_time_us / 1000000,
      afl->fsrv.total_execs,
      afl->fsrv.total_execs / ((double)(runtime_ms) / 1000),
      afl->last_avg_execs_saved, afl->queued_items, afl->queued_favored,
      afl->queued_discovered, afl->queued_imported, afl->queued_variable,
      afl->max_depth, afl->current_entry, afl->pending_favored,
      afl->pending_not_fuzzed, stability, bitmap_cvg, afl->saved_crashes,
      afl->saved_hangs, afl->last_find_time / 1000, afl->last_crash_time / 1000,
      afl->last_hang_time / 1000, afl->fsrv.total_execs - afl->last_crash_execs,
      afl->fsrv.exec_tmout, afl->slowest_exec_ms,
#ifndef __HAIKU__
  #ifdef __APPLE__
      (unsigned long int)(rus.ru_maxrss >> 20),
  #else
      (unsigned long int)(rus.ru_maxrss >> 10),
  #endif
#else
      -1UL,
#endif
#ifdef HAVE_AFFINITY
      afl->cpu_aff,
#else
      -1,
#endif
      t_bytes, afl->fsrv.real_map_size, afl->var_byte_count, afl->expand_havoc,
      afl->a_extras_cnt, afl->q_testcase_cache_size,
      afl->q_testcase_cache_count, afl->q_testcase_evictions, afl->use_banner,
      afl->unicorn_mode ? "unicorn" : "", afl->fsrv.qemu_mode ? "qemu " : "",
      afl->fsrv.cs_mode ? "coresight" : "",
      afl->non_instrumented_mode ? " non_instrumented " : "",
      afl->no_forkserver ? "no_fsrv " : "", afl->crash_mode ? "crash " : "",
      afl->persistent_mode ? "persistent " : "",
      afl->shmem_testcase_mode ? "shmem_testcase " : "",
      afl->deferred_mode ? "deferred " : "",
      (afl->unicorn_mode || afl->fsrv.qemu_mode || afl->fsrv.cs_mode ||
       afl->non_instrumented_mode || afl->no_forkserver || afl->crash_mode ||
       afl->persistent_mode || afl->deferred_mode)
          ? ""
          : "default",
      afl->orig_cmdline);

  /* ignore errors */

  if (afl->debug) {

    u32 i = 0;
    fprintf(f, "virgin_bytes     :");
    for (i = 0; i < afl->fsrv.real_map_size; i++) {

      if (afl->virgin_bits[i] != 0xff) {

        fprintf(f, " %u[%02x]", i, afl->virgin_bits[i]);

      }

    }

    fprintf(f, "\n");
    fprintf(f, "var_bytes        :");
    for (i = 0; i < afl->fsrv.real_map_size; i++) {

      if (afl->var_bytes[i]) { fprintf(f, " %u", i); }

    }

    fprintf(f, "\n");

  }

  fclose(f);
  rename(fn_tmp, fn_final);

}

#ifdef INTROSPECTION
void write_queue_stats(afl_state_t *afl) {

  FILE *f;
  u8   *fn = alloc_printf("%s/queue_data", afl->out_dir);
  if ((f = fopen(fn, "w")) != NULL) {

    u32 id;
    fprintf(f,
            "# filename, length, exec_us, selected, skipped, mutations, finds, "
            "crashes, timeouts, bitmap_size, perf_score, weight, colorized, "
            "favored, disabled\n");
    for (id = 0; id < afl->queued_items; ++id) {

      struct queue_entry *q = afl->queue_buf[id];
      fprintf(f, "\"%s\",%u,%llu,%u,%u,%llu,%u,%u,%u,%u,%.3f,%.3f,%u,%u,%u\n",
              q->fname, q->len, q->exec_us, q->stats_selected, q->stats_skipped,
              q->stats_mutated, q->stats_finds, q->stats_crashes,
              q->stats_tmouts, q->bitmap_size, q->perf_score, q->weight,
              q->colorized, q->favored, q->disabled);

    }

    fclose(f);

  }

  ck_free(fn);

}

#endif

/* Update the plot file if there is a reason to. */

void maybe_update_plot_file(afl_state_t *afl, u32 t_bytes, double bitmap_cvg,
                            double eps) {

  if (unlikely(!afl->force_ui_update &&
               (afl->stop_soon ||
                (afl->plot_prev_qp == afl->queued_items &&
                 afl->plot_prev_pf == afl->pending_favored &&
                 afl->plot_prev_pnf == afl->pending_not_fuzzed &&
                 afl->plot_prev_ce == afl->current_entry &&
                 afl->plot_prev_qc == afl->queue_cycle &&
                 afl->plot_prev_uc == afl->saved_crashes &&
                 afl->plot_prev_uh == afl->saved_hangs &&
                 afl->plot_prev_md == afl->max_depth &&
                 afl->plot_prev_ed == afl->fsrv.total_execs) ||
                !afl->queue_cycle ||
                get_cur_time() - afl->start_time <= 60000))) {

    return;

  }

  afl->plot_prev_qp = afl->queued_items;
  afl->plot_prev_pf = afl->pending_favored;
  afl->plot_prev_pnf = afl->pending_not_fuzzed;
  afl->plot_prev_ce = afl->current_entry;
  afl->plot_prev_qc = afl->queue_cycle;
  afl->plot_prev_uc = afl->saved_crashes;
  afl->plot_prev_uh = afl->saved_hangs;
  afl->plot_prev_md = afl->max_depth;
  afl->plot_prev_ed = afl->fsrv.total_execs;

  /* Fields in the file:

     relative_time, afl->cycles_done, cur_item, corpus_count, corpus_not_fuzzed,
     favored_not_fuzzed, saved_crashes, saved_hangs, max_depth,
     execs_per_sec, edges_found */

  fprintf(afl->fsrv.plot_file,
          "%llu, %llu, %u, %u, %u, %u, %0.02f%%, %llu, %llu, %u, %0.02f, %llu, "
          "%u\n",
          ((afl->prev_run_time + get_cur_time() - afl->start_time) / 1000),
          afl->queue_cycle - 1, afl->current_entry, afl->queued_items,
          afl->pending_not_fuzzed, afl->pending_favored, bitmap_cvg,
          afl->saved_crashes, afl->saved_hangs, afl->max_depth, eps,
          afl->plot_prev_ed, t_bytes);                     /* ignore errors */

  fflush(afl->fsrv.plot_file);

}

/* Log deterministic stage efficiency */

void plot_profile_data(afl_state_t *afl, struct queue_entry *q) {

  u64 current_ms = get_cur_time() - afl->start_time;

  u32    current_edges = count_non_255_bytes(afl, afl->virgin_bits);
  double det_finding_rate = (double)afl->havoc_prof->total_det_edge * 100.0 /
                            (double)current_edges,
         det_time_rate = (double)afl->havoc_prof->total_det_time * 100.0 /
                         (double)current_ms;

  u32 ndet_bits = 0;
  for (u32 i = 0; i < afl->fsrv.map_size; i++) {

    if (afl->skipdet_g->virgin_det_bits[i]) ndet_bits += 1;

  }

  double det_fuzzed_rate = (double)ndet_bits * 100.0 / (double)current_edges;

  fprintf(afl->fsrv.det_plot_file,
          "[%02lld:%02lld:%02lld] fuzz %d (%d), find %d/%d among %d(%02.2f) "
          "and spend %lld/%lld(%02.2f), cover %02.2f yet, %d/%d undet bits, "
          "continue %d.\n",
          current_ms / 1000 / 3600, (current_ms / 1000 / 60) % 60,
          (current_ms / 1000) % 60, afl->current_entry, q->fuzz_level,
          afl->havoc_prof->edge_det_stage, afl->havoc_prof->edge_havoc_stage,
          current_edges, det_finding_rate,
          afl->havoc_prof->det_stage_time / 1000,
          afl->havoc_prof->havoc_stage_time / 1000, det_time_rate,
          det_fuzzed_rate, q->skipdet_e->undet_bits,
          afl->skipdet_g->undet_bits_threshold, q->skipdet_e->continue_inf);

  fflush(afl->fsrv.det_plot_file);

}

/* Check terminal dimensions after resize. */

static void check_term_size(afl_state_t *afl) {

  struct winsize ws;

  afl->term_too_small = 0;

  if (ioctl(1, TIOCGWINSZ, &ws)) { return; }

  if (ws.ws_row == 0 || ws.ws_col == 0) { return; }
  if (ws.ws_row < 24 || ws.ws_col < 79) { afl->term_too_small = 1; }

}

/* A spiffy retro stats screen! This is called every afl->stats_update_freq
   execve() calls, plus in several other circumstances. */

void show_stats(afl_state_t *afl) {

  if (afl->pizza_is_served) {

    show_stats_pizza(afl);

  } else {

    show_stats_normal(afl);

  }

}

void show_stats_normal(afl_state_t *afl) {

  double t_byte_ratio, stab_ratio;

  u64 cur_ms;
  u32 t_bytes, t_bits;

  static u8 banner[128];
  u32       banner_len, banner_pad;
  u8        tmp[256];
  u8        time_tmp[64];

  u8 val_buf[8][STRINGIFY_VAL_SIZE_MAX];
#define IB(i) (val_buf[(i)])

  cur_ms = get_cur_time();

  if (afl->most_time_key && afl->queue_cycle) {

    if (afl->most_time * 1000 + afl->sync_time_us / 1000 <
        cur_ms - afl->start_time) {

      afl->most_time_key = 2;
      afl->stop_soon = 2;

    }

  }

  if (afl->most_execs_key == 1 && afl->queue_cycle) {

    if (afl->most_execs <= afl->fsrv.total_execs) {

      afl->most_execs_key = 2;
      afl->stop_soon = 2;

    }

  }

  /* If not enough time has passed since last UI update, bail out. */

  if (cur_ms - afl->stats_last_ms < 1000 / UI_TARGET_HZ &&
      !afl->force_ui_update) {

    return;

  }

  /* Check if we're past the 10 minute mark. */

  if (cur_ms - afl->start_time > 10 * 60 * 1000) { afl->run_over10m = 1; }

  /* Calculate smoothed exec speed stats. */

  if (unlikely(!afl->stats_last_execs)) {

    if (likely(cur_ms != afl->start_time)) {

      afl->stats_avg_exec = ((double)afl->fsrv.total_execs) * 1000 /
                            (afl->prev_run_time + cur_ms - afl->start_time);

    }

  } else {

    if (likely(cur_ms != afl->stats_last_ms)) {

      double cur_avg =
          ((double)(afl->fsrv.total_execs - afl->stats_last_execs)) * 1000 /
          (cur_ms - afl->stats_last_ms);

      /* If there is a dramatic (5x+) jump in speed, reset the indicator
         more quickly. */

      if (cur_avg * 5 < afl->stats_avg_exec ||
          cur_avg / 5 > afl->stats_avg_exec) {

        afl->stats_avg_exec = cur_avg;

      }

      afl->stats_avg_exec = afl->stats_avg_exec * (1.0 - 1.0 / AVG_SMOOTHING) +
                            cur_avg * (1.0 / AVG_SMOOTHING);

    }

  }

  afl->stats_last_ms = cur_ms;
  afl->stats_last_execs = afl->fsrv.total_execs;

  /* Tell the callers when to contact us (as measured in execs). */

  afl->stats_update_freq = afl->stats_avg_exec / (UI_TARGET_HZ * 10);
  if (!afl->stats_update_freq) { afl->stats_update_freq = 1; }

  /* Do some bitmap stats. */

  t_bytes = count_non_255_bytes(afl, afl->virgin_bits);
  t_byte_ratio = ((double)t_bytes * 100) / afl->fsrv.real_map_size;

  if (unlikely(t_bytes > afl->fsrv.real_map_size)) {

    if (unlikely(!afl->afl_env.afl_ignore_problems)) {

      FATAL(
          "Incorrect fuzzing setup detected. Your target seems to have loaded "
          "incorrectly instrumented shared libraries (%u of %u/%u). If you use "
          "LTO mode "
          "please see instrumentation/README.lto.md. To ignore this problem "
          "and continue fuzzing just set 'AFL_IGNORE_PROBLEMS=1'.\n",
          t_bytes, afl->fsrv.real_map_size, afl->fsrv.map_size);

    }

  }

  if (likely(t_bytes) && unlikely(afl->var_byte_count)) {

    stab_ratio = 100 - (((double)afl->var_byte_count * 100) / t_bytes);

  } else {

    stab_ratio = 100;

  }

  /* Roughly every minute, update fuzzer stats and save auto tokens. */

  if (unlikely(
          !afl->non_instrumented_mode &&
          (afl->force_ui_update || cur_ms - afl->stats_last_stats_ms >
                                       afl->stats_file_update_freq_msecs))) {

    afl->stats_last_stats_ms = cur_ms;
    write_stats_file(afl, t_bytes, t_byte_ratio, stab_ratio,
                     afl->stats_avg_exec);
    save_auto(afl);
    write_bitmap(afl);

  }

  if (unlikely(afl->afl_env.afl_statsd)) {

    if (unlikely(afl->force_ui_update || cur_ms - afl->statsd_last_send_ms >
                                             STATSD_UPDATE_SEC * 1000)) {

      /* reset counter, even if send failed. */
      afl->statsd_last_send_ms = cur_ms;
      if (statsd_send_metric(afl)) { WARNF("could not send statsd metric."); }

    }

  }

  /* Every now and then, write plot data. */

  if (unlikely(afl->force_ui_update ||
               cur_ms - afl->stats_last_plot_ms > PLOT_UPDATE_SEC * 1000)) {

    afl->stats_last_plot_ms = cur_ms;
    maybe_update_plot_file(afl, t_bytes, t_byte_ratio, afl->stats_avg_exec);

  }

  /* Every now and then, write queue data. */

  if (unlikely(afl->force_ui_update ||
               cur_ms - afl->stats_last_queue_ms > QUEUE_UPDATE_SEC * 1000)) {

    afl->stats_last_queue_ms = cur_ms;
#ifdef INTROSPECTION
    write_queue_stats(afl);
#endif

  }

  /* AFL_EXIT_ON_TIME. */

  /* If no coverage was found yet, check whether run time is greater than
   * exit_on_time. */

  if (unlikely(!afl->non_instrumented_mode && afl->afl_env.afl_exit_on_time &&
               ((afl->last_find_time &&
                 (cur_ms - afl->last_find_time) > afl->exit_on_time) ||
                (!afl->last_find_time &&
                 (cur_ms - afl->start_time) > afl->exit_on_time)))) {

    afl->stop_soon = 2;

  }

  if (unlikely(afl->total_crashes && afl->afl_env.afl_bench_until_crash)) {

    afl->stop_soon = 2;

  }

  /* If we're not on TTY, bail out. */

  if (afl->not_on_tty) { return; }

  /* If we haven't started doing things, bail out. */

  if (unlikely(!afl->queue_cur)) { return; }

  /* Compute some mildly useful bitmap stats. */

  t_bits = (afl->fsrv.map_size << 3) - count_bits(afl, afl->virgin_bits);

  /* Now, for the visuals... */

  if (afl->clear_screen) {

    SAYF(TERM_CLEAR CURSOR_HIDE);
    afl->clear_screen = 0;

    check_term_size(afl);

  }

  SAYF(TERM_HOME);

  if (unlikely(afl->term_too_small)) {

    SAYF(cBRI
         "Your terminal is too small to display the UI.\n"
         "Please resize terminal window to at least 79x24.\n" cRST);

    return;

  }

  /* Let's start by drawing a centered banner. */
  if (unlikely(!banner[0])) {

    char *si = "";
    char *fuzzer_name;

    if (afl->sync_id) { si = afl->sync_id; }
    memset(banner, 0, sizeof(banner));

    banner_len = strlen(VERSION) + strlen(si) + strlen(afl->power_name) + 4 + 6;

    if (afl->crash_mode) {

      fuzzer_name = "peruvian were-rabbit";

    } else {

      fuzzer_name = "american fuzzy lop";
      if (banner_len + strlen(fuzzer_name) + strlen(afl->use_banner) > 75) {

        fuzzer_name = "AFL";

      }

    }

    banner_len += strlen(fuzzer_name);

    if (strlen(afl->use_banner) + banner_len > 75) {

      afl->use_banner += (strlen(afl->use_banner) + banner_len) - 76;
      memset(afl->use_banner, '.', 3);

    }

    banner_len += strlen(afl->use_banner);
    banner_pad = (79 - banner_len) / 2;
    memset(banner, ' ', banner_pad);

#ifdef __linux__
    if (afl->fsrv.nyx_mode) {

      snprintf(banner + banner_pad, sizeof(banner) - banner_pad,
               "%s%s " cLCY VERSION cLBL " {%s} " cLGN "(%s) " cPIN
               "[%s] - Nyx",
               afl->crash_mode ? cPIN : cYEL, fuzzer_name, si, afl->use_banner,
               afl->power_name);

    } else {

#endif
      snprintf(banner + banner_pad, sizeof(banner) - banner_pad,
               "%s%s " cLCY VERSION cLBL " {%s} " cLGN "(%s) " cPIN "[%s]",
               afl->crash_mode ? cPIN : cYEL, fuzzer_name, si, afl->use_banner,
               afl->power_name);

#ifdef __linux__

    }

#endif

    if (banner_pad)
      for (u32 i = 0; i < banner_pad; ++i)
        strcat(banner, " ");

  }

  SAYF("\n%s\n", banner);

  /* "Handy" shortcuts for drawing boxes... */

#define bSTG bSTART cGRA
#define bH2 bH bH
#define bH5 bH2 bH2 bH
#define bH10 bH5 bH5
#define bH20 bH10 bH10
#define bH30 bH20 bH10
#define SP5 "     "
#define SP10 SP5 SP5
#define SP20 SP10 SP10

  /* Since `total_crashes` does not get reloaded from disk on restart,
    it indicates if we found crashes this round already -> paint red.
    If it's 0, but `saved_crashes` is set from a past run, paint in yellow. */
  char *crash_color = afl->total_crashes   ? cLRD
                      : afl->saved_crashes ? cYEL
                                           : cRST;

  /* Lord, forgive me this. */

  SAYF(SET_G1 bSTG bLT bH                         bSTOP cCYA
       " process timing " bSTG bH30 bH5 bH bHB bH bSTOP cCYA
       " overall results " bSTG bH2               bH2 bRT "\n");

  if (afl->non_instrumented_mode) {

    strcpy(tmp, cRST);

  } else {

    u64 min_wo_finds = (cur_ms - afl->last_find_time) / 1000 / 60;

    /* First queue cycle: don't stop now! */
    if (afl->queue_cycle == 1 || min_wo_finds < 15) {

      strcpy(tmp, cMGN);

    } else

      /* Subsequent cycles, but we're still making finds. */
      if (afl->cycles_wo_finds < 2 || min_wo_finds <= 30) {

        strcpy(tmp, cYEL);

      } else

        /* No finds for a long time and no test cases to try. */
        if (afl->cycles_wo_finds > 1 && !afl->pending_not_fuzzed &&
            min_wo_finds > 120) {

          strcpy(tmp, cLGN);

          /* Default: cautiously OK to stop? */

        } else {

          strcpy(tmp, cLBL);

        }

  }

  u_stringify_time_diff(time_tmp, afl->prev_run_time + cur_ms, afl->start_time);
  SAYF(bV bSTOP "        run time : " cRST "%-33s " bSTG bV bSTOP
                "  cycles done : %s%-5s " bSTG bV "\n",
       time_tmp, tmp, u_stringify_int(IB(0), afl->queue_cycle - 1));

  /* We want to warn people about not seeing new paths after a full cycle,
     except when resuming fuzzing or running in non-instrumented mode. */

  if (!afl->non_instrumented_mode &&
      (afl->last_find_time || afl->resuming_fuzz || afl->queue_cycle == 1 ||
       afl->in_bitmap || afl->crash_mode)) {

    u_stringify_time_diff(time_tmp, cur_ms, afl->last_find_time);
    SAYF(bV bSTOP "   last new find : " cRST "%-33s ", time_tmp);

  } else {

    if (afl->non_instrumented_mode) {

      SAYF(bV bSTOP "   last new find : " cPIN "n/a" cRST
                    " (non-instrumented mode)       ");

    } else {

      SAYF(bV bSTOP "   last new find : " cRST "none yet " cLRD
                    "(odd, check syntax!)     ");

    }

  }

  SAYF(bSTG bV bSTOP " corpus count : " cRST "%-5s " bSTG bV "\n",
       u_stringify_int(IB(0), afl->queued_items));

  /* Highlight crashes in red if found, denote going over the KEEP_UNIQUE_CRASH
     limit with a '+' appended to the count. */

  sprintf(tmp, "%s%s", u_stringify_int(IB(0), afl->saved_crashes),
          (afl->saved_crashes >= KEEP_UNIQUE_CRASH) ? "+" : "");

  u_stringify_time_diff(time_tmp, cur_ms, afl->last_crash_time);
  SAYF(bV bSTOP "last saved crash : " cRST "%-33s " bSTG bV bSTOP
                "saved crashes : %s%-6s" bSTG bV "\n",
       time_tmp, crash_color, tmp);

  sprintf(tmp, "%s%s", u_stringify_int(IB(0), afl->saved_hangs),
          (afl->saved_hangs >= KEEP_UNIQUE_HANG) ? "+" : "");

  u_stringify_time_diff(time_tmp, cur_ms, afl->last_hang_time);
  SAYF(bV bSTOP " last saved hang : " cRST "%-33s " bSTG bV bSTOP
                "  saved hangs : " cRST "%-6s" bSTG bV "\n",
       time_tmp, tmp);

  SAYF(bVR bH                                              bSTOP cCYA
       " cycle progress " bSTG bH10 bH5 bH2 bH2 bH2 bHB bH bSTOP cCYA
       " map coverage" bSTG bHT bH20                       bH2 bVL "\n");

  /* This gets funny because we want to print several variable-length variables
     together, but then cram them into a fixed-width field - so we need to
     put them in a temporary buffer first. */

  sprintf(tmp, "%s%s%u (%0.01f%%)", u_stringify_int(IB(0), afl->current_entry),
          afl->queue_cur->favored ? "." : "*", afl->queue_cur->fuzz_level,
          ((double)afl->current_entry * 100) / afl->queued_items);

  SAYF(bV bSTOP "  now processing : " cRST "%-18s " bSTG bV bSTOP, tmp);

  sprintf(tmp, "%0.02f%% / %0.02f%%",
          ((double)afl->queue_cur->bitmap_size) * 100 / afl->fsrv.real_map_size,
          t_byte_ratio);

  SAYF("    map density : %s%-19s" bSTG bV "\n",
       t_byte_ratio > 70
           ? cLRD
           : ((t_bytes < 200 && !afl->non_instrumented_mode) ? cPIN : cRST),
       tmp);

  sprintf(tmp, "%s (%0.02f%%)", u_stringify_int(IB(0), afl->cur_skipped_items),
          ((double)afl->cur_skipped_items * 100) / afl->queued_items);

  SAYF(bV bSTOP "  runs timed out : " cRST "%-18s " bSTG bV, tmp);

  sprintf(tmp, "%0.02f bits/tuple", t_bytes ? (((double)t_bits) / t_bytes) : 0);

  SAYF(bSTOP " count coverage : " cRST "%-19s" bSTG bV "\n", tmp);

  SAYF(bVR bH                                             bSTOP cCYA
       " stage progress " bSTG bH10 bH5 bH2 bH2 bH2 bX bH bSTOP cCYA
       " findings in depth " bSTG bH10 bH5                bH2 bVL "\n");

  sprintf(tmp, "%s (%0.02f%%)", u_stringify_int(IB(0), afl->queued_favored),
          ((double)afl->queued_favored) * 100 / afl->queued_items);

  /* Yeah... it's still going on... halp? */

  SAYF(bV bSTOP "  now trying : " cRST "%-22s " bSTG bV bSTOP
                " favored items : " cRST "%-20s" bSTG bV "\n",
       afl->stage_name, tmp);

  if (!afl->stage_max) {

    sprintf(tmp, "%s/-", u_stringify_int(IB(0), afl->stage_cur));

  } else {

    sprintf(tmp, "%s/%s (%0.02f%%)", u_stringify_int(IB(0), afl->stage_cur),
            u_stringify_int(IB(1), afl->stage_max),
            ((double)afl->stage_cur) * 100 / afl->stage_max);

  }

  SAYF(bV bSTOP " stage execs : " cRST "%-23s" bSTG bV bSTOP, tmp);

  sprintf(tmp, "%s (%0.02f%%)", u_stringify_int(IB(0), afl->queued_with_cov),
          ((double)afl->queued_with_cov) * 100 / afl->queued_items);

  SAYF("  new edges on : " cRST "%-20s" bSTG bV "\n", tmp);

  sprintf(tmp, "%s (%s%s saved)", u_stringify_int(IB(0), afl->total_crashes),
          u_stringify_int(IB(1), afl->saved_crashes),
          (afl->saved_crashes >= KEEP_UNIQUE_CRASH) ? "+" : "");

  if (afl->crash_mode) {

    SAYF(bV bSTOP " total execs : " cRST "%-22s " bSTG bV bSTOP
                  "   new crashes : %s%-20s" bSTG bV "\n",
         u_stringify_int(IB(0), afl->fsrv.total_execs), crash_color, tmp);

  } else {

    SAYF(bV bSTOP " total execs : " cRST "%-22s " bSTG bV bSTOP
                  " total crashes : %s%-20s" bSTG bV "\n",
         u_stringify_int(IB(0), afl->fsrv.total_execs), crash_color, tmp);

  }

  /* Show a warning about slow execution. */

  if (afl->stats_avg_exec < 100) {

    sprintf(tmp, "%s/sec (%s)", u_stringify_float(IB(0), afl->stats_avg_exec),
            afl->stats_avg_exec < 20 ? "zzzz..." : "slow!");

    SAYF(bV bSTOP "  exec speed : " cLRD "%-22s ", tmp);

  } else {

    sprintf(tmp, "%s/sec", u_stringify_float(IB(0), afl->stats_avg_exec));
    SAYF(bV bSTOP "  exec speed : " cRST "%-22s ", tmp);

  }

  sprintf(tmp, "%s (%s%s saved)", u_stringify_int(IB(0), afl->total_tmouts),
          u_stringify_int(IB(1), afl->saved_tmouts),
          (afl->saved_tmouts >= KEEP_UNIQUE_HANG) ? "+" : "");

  SAYF(bSTG bV bSTOP "  total tmouts : " cRST "%-20s" bSTG bV "\n", tmp);

  /* Aaaalmost there... hold on! */

<<<<<<< HEAD
  SAYF(bVR bH bSTOP                                             cCYA
       " line search %-5s " bSTG bH10 bH5 bH2 bH bX bH bSTOP cCYA
       " local search stats " bSTG bH10 bH5 bH                  bVL "\n",
       u_stringify_int(IB(0), afl->line_search_count));
=======
  SAYF(bVR bH cCYA bSTOP " fuzzing strategy yields " bSTG bH10 bH2 bHT bH10 bH2
           bH bHB bH bSTOP cCYA " item geometry " bSTG bH5 bH2 bVL "\n");

  if (unlikely(afl->custom_only)) {

    strcpy(tmp, "disabled (custom-mutator-only mode)");

  } else if (likely(afl->skip_deterministic)) {

    strcpy(tmp, "disabled (-z switch used)");

  } else {

    sprintf(tmp, "%s/%s, %s/%s, %s/%s",
            u_stringify_int(IB(0), afl->stage_finds[STAGE_FLIP1]),
            u_stringify_int(IB(1), afl->stage_cycles[STAGE_FLIP1]),
            u_stringify_int(IB(2), afl->stage_finds[STAGE_FLIP2]),
            u_stringify_int(IB(3), afl->stage_cycles[STAGE_FLIP2]),
            u_stringify_int(IB(4), afl->stage_finds[STAGE_FLIP4]),
            u_stringify_int(IB(5), afl->stage_cycles[STAGE_FLIP4]));

  }

  SAYF(bV bSTOP "   bit flips : " cRST "%-36s " bSTG bV bSTOP
                "    levels : " cRST "%-10s" bSTG bV "\n",
       tmp, u_stringify_int(IB(0), afl->max_depth));

  if (unlikely(!afl->skip_deterministic)) {

    sprintf(tmp, "%s/%s, %s/%s, %s/%s",
            u_stringify_int(IB(0), afl->stage_finds[STAGE_FLIP8]),
            u_stringify_int(IB(1), afl->stage_cycles[STAGE_FLIP8]),
            u_stringify_int(IB(2), afl->stage_finds[STAGE_FLIP16]),
            u_stringify_int(IB(3), afl->stage_cycles[STAGE_FLIP16]),
            u_stringify_int(IB(4), afl->stage_finds[STAGE_FLIP32]),
            u_stringify_int(IB(5), afl->stage_cycles[STAGE_FLIP32]));

  }

  SAYF(bV bSTOP "  byte flips : " cRST "%-36s " bSTG bV bSTOP
                "   pending : " cRST "%-10s" bSTG bV "\n",
       tmp, u_stringify_int(IB(0), afl->pending_not_fuzzed));

  if (unlikely(!afl->skip_deterministic)) {

    sprintf(tmp, "%s/%s, %s/%s, %s/%s",
            u_stringify_int(IB(0), afl->stage_finds[STAGE_ARITH8]),
            u_stringify_int(IB(1), afl->stage_cycles[STAGE_ARITH8]),
            u_stringify_int(IB(2), afl->stage_finds[STAGE_ARITH16]),
            u_stringify_int(IB(3), afl->stage_cycles[STAGE_ARITH16]),
            u_stringify_int(IB(4), afl->stage_finds[STAGE_ARITH32]),
            u_stringify_int(IB(5), afl->stage_cycles[STAGE_ARITH32]));

  }

  SAYF(bV bSTOP " arithmetics : " cRST "%-36s " bSTG bV bSTOP
                "  pend fav : " cRST "%-10s" bSTG bV "\n",
       tmp, u_stringify_int(IB(0), afl->pending_favored));

  if (unlikely(!afl->skip_deterministic)) {

    sprintf(tmp, "%s/%s, %s/%s, %s/%s",
            u_stringify_int(IB(0), afl->stage_finds[STAGE_INTEREST8]),
            u_stringify_int(IB(1), afl->stage_cycles[STAGE_INTEREST8]),
            u_stringify_int(IB(2), afl->stage_finds[STAGE_INTEREST16]),
            u_stringify_int(IB(3), afl->stage_cycles[STAGE_INTEREST16]),
            u_stringify_int(IB(4), afl->stage_finds[STAGE_INTEREST32]),
            u_stringify_int(IB(5), afl->stage_cycles[STAGE_INTEREST32]));

  }

  SAYF(bV bSTOP "  known ints : " cRST "%-36s " bSTG bV bSTOP
                " own finds : " cRST "%-10s" bSTG bV "\n",
       tmp, u_stringify_int(IB(0), afl->queued_discovered));

  if (unlikely(!afl->skip_deterministic)) {

    sprintf(tmp, "%s/%s, %s/%s, %s/%s, %s/%s",
            u_stringify_int(IB(0), afl->stage_finds[STAGE_EXTRAS_UO]),
            u_stringify_int(IB(1), afl->stage_cycles[STAGE_EXTRAS_UO]),
            u_stringify_int(IB(2), afl->stage_finds[STAGE_EXTRAS_UI]),
            u_stringify_int(IB(3), afl->stage_cycles[STAGE_EXTRAS_UI]),
            u_stringify_int(IB(4), afl->stage_finds[STAGE_EXTRAS_AO]),
            u_stringify_int(IB(5), afl->stage_cycles[STAGE_EXTRAS_AO]),
            u_stringify_int(IB(6), afl->stage_finds[STAGE_EXTRAS_AI]),
            u_stringify_int(IB(7), afl->stage_cycles[STAGE_EXTRAS_AI]));

  } else if (unlikely(!afl->extras_cnt || afl->custom_only)) {

    strcpy(tmp, "n/a");

  } else {

    strcpy(tmp, "havoc mode");

  }

  SAYF(bV bSTOP "  dictionary : " cRST "%-36s " bSTG bV bSTOP
                "  imported : " cRST "%-10s" bSTG bV "\n",
       tmp,
       afl->sync_id ? u_stringify_int(IB(0), afl->queued_imported)
                    : (u8 *)"n/a");

  sprintf(tmp, "%s/%s, %s/%s",
          u_stringify_int(IB(0), afl->stage_finds[STAGE_HAVOC]),
          u_stringify_int(IB(2), afl->stage_cycles[STAGE_HAVOC]),
          u_stringify_int(IB(3), afl->stage_finds[STAGE_SPLICE]),
          u_stringify_int(IB(4), afl->stage_cycles[STAGE_SPLICE]));

  SAYF(bV bSTOP "havoc/splice : " cRST "%-36s " bSTG bV bSTOP, tmp);

  if (t_bytes) {

    sprintf(tmp, "%0.02f%%", stab_ratio);

  } else {

    strcpy(tmp, "n/a");

  }

  SAYF(" stability : %s%-10s" bSTG bV "\n",
       (stab_ratio < 85 && afl->var_byte_count > 40)
           ? cLRD
           : ((afl->queued_variable &&
               (!afl->persistent_mode || afl->var_byte_count > 20))
                  ? cMGN
                  : cRST),
       tmp);

  if (unlikely(afl->afl_env.afl_python_module)) {

    sprintf(tmp, "%s/%s,",
            u_stringify_int(IB(0), afl->stage_finds[STAGE_PYTHON]),
            u_stringify_int(IB(1), afl->stage_cycles[STAGE_PYTHON]));

  } else {

    strcpy(tmp, "unused,");

  }

  if (unlikely(afl->afl_env.afl_custom_mutator_library)) {

    strcat(tmp, " ");
    strcat(tmp, u_stringify_int(IB(2), afl->stage_finds[STAGE_CUSTOM_MUTATOR]));
    strcat(tmp, "/");
    strcat(tmp,
           u_stringify_int(IB(3), afl->stage_cycles[STAGE_CUSTOM_MUTATOR]));
    strcat(tmp, ",");

  } else {

    strcat(tmp, " unused,");

  }

  if (unlikely(afl->shm.cmplog_mode)) {

    strcat(tmp, " ");
    strcat(tmp, u_stringify_int(IB(4), afl->stage_finds[STAGE_COLORIZATION]));
    strcat(tmp, "/");
    strcat(tmp, u_stringify_int(IB(5), afl->stage_cycles[STAGE_COLORIZATION]));
    strcat(tmp, ", ");
    strcat(tmp, u_stringify_int(IB(6), afl->stage_finds[STAGE_ITS]));
    strcat(tmp, "/");
    strcat(tmp, u_stringify_int(IB(7), afl->stage_cycles[STAGE_ITS]));

  } else {

    strcat(tmp, " unused, unused");

  }

  SAYF(bV bSTOP "py/custom/rq : " cRST "%-36s " bSTG bVR bH20 bH2 bH bRB "\n",
       tmp);

  if (likely(afl->disable_trim)) {

    sprintf(tmp, "disabled, ");

  } else if (unlikely(!afl->bytes_trim_out ||

                      afl->bytes_trim_in <= afl->bytes_trim_out)) {

    sprintf(tmp, "n/a, ");

  } else {

    sprintf(tmp, "%0.02f%%/%s, ",
            ((double)(afl->bytes_trim_in - afl->bytes_trim_out)) * 100 /
                afl->bytes_trim_in,
            u_stringify_int(IB(0), afl->trim_execs));

  }
>>>>>>> 4f53803d

  SAYF(bV bSTOP "                 flipped : " cRST "%-10s " bSTG bV bSTOP
                "                winners : " cRST "%-11s" bSTG bV "\n",
       u_stringify_int(IB(0), afl->line_stats.success), u_stringify_int(IB(1), afl->fsrv.winner_cnt));

  SAYF(bV bSTOP " global br dist decrease : " cRST "%-10s " bSTG bV bSTOP
                " br dist dec directions : " cRST "%-11s" bSTG bV "\n",
      u_stringify_int(IB(0), afl->line_stats.true_progress), u_stringify_int(IB(1), afl->fsrv.br_dec_cnt));

<<<<<<< HEAD
  SAYF(bV bSTOP "        br dist decrease : " cRST "%-10s " bSTG bV bSTOP
                " br dist inc directions : " cRST "%-11s" bSTG bV "\n",
      u_stringify_int(IB(0), afl->line_stats.progress), u_stringify_int(IB(1), afl->fsrv.br_inc_cnt));
=======
  } else if (unlikely(!afl->blocks_eff_total ||

                      afl->blocks_eff_select >= afl->blocks_eff_total)) {
>>>>>>> 4f53803d

  SAYF(bV bSTOP "                   steps : " cRST "%-10s " bSTG bV bSTOP
                "                  steps : " cRST "%-11s" bSTG bV "\n",
      u_stringify_int(IB(0), afl->line_stats.step), u_stringify_int(IB(1), (afl->stage_cur + 1) % (LINE_SEARCH_MIN_MUTANTS + 1)));

  SAYF(bVR bH bSTOP                                             cCYA
       " wd scheduler stats " bSTG bH10 bH5 bH2 bX bH bSTOP cCYA
       " handler stats " bSTG bH20 bH                  bVL "\n");

  SAYF(bV bSTOP "        frontier size : " cRST "%-13s " bSTG bV bSTOP
                "            success : " cRST "%-15s" bSTG bV "\n",
       u_stringify_int(IB(0), afl->wd_scheduler_stats.frontier_size), u_stringify_int(IB(1), afl->handler_stats.success));

  SAYF(bV bSTOP "         instrumented : " cRST "%-13s " bSTG bV bSTOP
                "              steps : " cRST "%-15s" bSTG bV "\n",
      u_stringify_int(IB(0), afl->wd_scheduler_stats.frontier_instrumented), u_stringify_int(IB(1), afl->handler_stats.steps));

  SAYF(bV bSTOP "              handled : " cRST "%-13s " bSTG bV bSTOP
                " diffs investigated : " cRST "%-15s" bSTG bV "\n",
      u_stringify_int(IB(0), afl->wd_scheduler_stats.frontier_handled), u_stringify_int(IB(1), afl->handler_stats.diffs_investigated));

  SAYF(bV bSTOP "              skipped : " cRST "%-13s " bSTG bV bSTOP
                "          attempted : " cRST "%-15s" bSTG bV "\n",
      u_stringify_int(IB(0), afl->wd_scheduler_stats.frontier_skipped), u_stringify_int(IB(1), afl->handler_stats.attempted));

  SAYF(bV bSTOP " discovery time (min) : " cRST "%-13s " bSTG bV bSTOP
                "            reached : " cRST "%-15s" bSTG bV "\n",
      u_stringify_int(IB(0), afl->wd_scheduler_stats.frontier_discovery_time_min), u_stringify_int(IB(1), afl->handler_stats.reached));

  /* Provide some CPU utilization stats. */

  if (afl->cpu_core_count) {

    char *spacing = SP10, snap[24] = " " cLGN "snapshot" cRST " ";

    double cur_runnable = get_runnable_processes();
    u32    cur_utilization = cur_runnable * 100 / afl->cpu_core_count;

    u8 *cpu_color = cCYA;

    /* If we could still run one or more processes, use green. */

    if (afl->cpu_core_count > 1 && cur_runnable + 1 <= afl->cpu_core_count) {

      cpu_color = cLGN;

    }

    /* If we're clearly oversubscribed, use red. */

    if (!afl->no_cpu_meter_red && cur_utilization >= 150) { cpu_color = cLRD; }

    if (afl->fsrv.snapshot) { spacing = snap; }

#ifdef HAVE_AFFINITY

    if (afl->cpu_aff >= 0) {

      SAYF("%s" cGRA "[cpu%03u:%s%3u%%" cGRA "]\r" cRST, spacing,
           MIN(afl->cpu_aff, 999), cpu_color, MIN(cur_utilization, (u32)999));

    } else {

      SAYF("%s" cGRA "   [cpu:%s%3u%%" cGRA "]\r" cRST, spacing, cpu_color,
           MIN(cur_utilization, (u32)999));

    }

#else

    SAYF("%s" cGRA "   [cpu:%s%3u%%" cGRA "]\r" cRST, spacing, cpu_color,
         MIN(cur_utilization, (u32)999));

#endif                                                    /* ^HAVE_AFFINITY */

  } else {

    SAYF("\r");

  }

  /* Last line */

  SAYF(SET_G1 "\n" bSTG bLB bH               cCYA bSTOP " strategy:" cPIN
              " %s " bSTG bH10               cCYA bSTOP " state:" cPIN
              " %s " bSTG bH2 bRB bSTOP cRST RESET_G1,
       afl->fuzz_mode == 0 ? "explore" : "exploit", get_fuzzing_state(afl));

#undef IB

  /* Hallelujah! */

  fflush(0);

}

void show_stats_pizza(afl_state_t *afl) {

  double t_byte_ratio, stab_ratio;

  u64 cur_ms;
  u32 t_bytes, t_bits;

  static u8 banner[128];
  u32       banner_len, banner_pad;
  u8        tmp[256];
  u8        time_tmp[64];

  u8 val_buf[8][STRINGIFY_VAL_SIZE_MAX];
#define IB(i) (val_buf[(i)])

  cur_ms = get_cur_time();

  if (afl->most_time_key && afl->queue_cycle) {

    if (afl->most_time * 1000 + afl->sync_time_us / 1000 <
        cur_ms - afl->start_time) {

      afl->most_time_key = 2;
      afl->stop_soon = 2;

    }

  }

  if (afl->most_execs_key == 1 && afl->queue_cycle) {

    if (afl->most_execs <= afl->fsrv.total_execs) {

      afl->most_execs_key = 2;
      afl->stop_soon = 2;

    }

  }

  /* If not enough time has passed since last UI update, bail out. */

  if (cur_ms - afl->stats_last_ms < 1000 / UI_TARGET_HZ &&
      !afl->force_ui_update) {

    return;

  }

  /* Check if we're past the 10 minute mark. */

  if (cur_ms - afl->start_time > 10 * 60 * 1000) { afl->run_over10m = 1; }

  /* Calculate smoothed exec speed stats. */

  if (unlikely(!afl->stats_last_execs)) {

    if (likely(cur_ms != afl->start_time)) {

      afl->stats_avg_exec = ((double)afl->fsrv.total_execs) * 1000 /
                            (afl->prev_run_time + cur_ms - afl->start_time);

    }

  } else {

    if (likely(cur_ms != afl->stats_last_ms)) {

      double cur_avg =
          ((double)(afl->fsrv.total_execs - afl->stats_last_execs)) * 1000 /
          (cur_ms - afl->stats_last_ms);

      /* If there is a dramatic (5x+) jump in speed, reset the indicator
         more quickly. */

      if (cur_avg * 5 < afl->stats_avg_exec ||
          cur_avg / 5 > afl->stats_avg_exec) {

        afl->stats_avg_exec = cur_avg;

      }

      afl->stats_avg_exec = afl->stats_avg_exec * (1.0 - 1.0 / AVG_SMOOTHING) +
                            cur_avg * (1.0 / AVG_SMOOTHING);

    }

  }

  afl->stats_last_ms = cur_ms;
  afl->stats_last_execs = afl->fsrv.total_execs;

  /* Tell the callers when to contact us (as measured in execs). */

  afl->stats_update_freq = afl->stats_avg_exec / (UI_TARGET_HZ * 10);
  if (!afl->stats_update_freq) { afl->stats_update_freq = 1; }

  /* Do some bitmap stats. */

  t_bytes = count_non_255_bytes(afl, afl->virgin_bits);
  t_byte_ratio = ((double)t_bytes * 100) / afl->fsrv.real_map_size;

  if (unlikely(t_bytes > afl->fsrv.real_map_size)) {

    if (unlikely(!afl->afl_env.afl_ignore_problems)) {

      FATAL(
          "This is what happens when you speak italian to the rabbit "
          "Don't speak italian to the rabbit");

    }

  }

  if (likely(t_bytes) && unlikely(afl->var_byte_count)) {

    stab_ratio = 100 - (((double)afl->var_byte_count * 100) / t_bytes);

  } else {

    stab_ratio = 100;

  }

  /* Roughly every minute, update fuzzer stats and save auto tokens. */

  if (unlikely(!afl->non_instrumented_mode &&
               (afl->force_ui_update ||
                cur_ms - afl->stats_last_stats_ms > STATS_UPDATE_SEC * 1000))) {

    afl->stats_last_stats_ms = cur_ms;
    write_stats_file(afl, t_bytes, t_byte_ratio, stab_ratio,
                     afl->stats_avg_exec);
    save_auto(afl);
    write_bitmap(afl);

  }

  if (unlikely(afl->afl_env.afl_statsd)) {

    if (unlikely(afl->force_ui_update || cur_ms - afl->statsd_last_send_ms >
                                             STATSD_UPDATE_SEC * 1000)) {

      /* reset counter, even if send failed. */
      afl->statsd_last_send_ms = cur_ms;
      if (statsd_send_metric(afl)) {

        WARNF("Could not order tomato sauce from statsd.");

      }

    }

  }

  /* Every now and then, write plot data. */

  if (unlikely(afl->force_ui_update ||
               cur_ms - afl->stats_last_plot_ms > PLOT_UPDATE_SEC * 1000)) {

    afl->stats_last_plot_ms = cur_ms;
    maybe_update_plot_file(afl, t_bytes, t_byte_ratio, afl->stats_avg_exec);

  }

  /* Every now and then, write queue data. */

  if (unlikely(afl->force_ui_update ||
               cur_ms - afl->stats_last_queue_ms > QUEUE_UPDATE_SEC * 1000)) {

    afl->stats_last_queue_ms = cur_ms;
#ifdef INTROSPECTION
    write_queue_stats(afl);
#endif

  }

  /* AFL_EXIT_ON_TIME. */

  /* If no coverage was found yet, check whether run time is greater than
   * exit_on_time. */

  if (unlikely(!afl->non_instrumented_mode && afl->afl_env.afl_exit_on_time &&
               ((afl->last_find_time &&
                 (cur_ms - afl->last_find_time) > afl->exit_on_time) ||
                (!afl->last_find_time &&
                 (cur_ms - afl->start_time) > afl->exit_on_time)))) {

    afl->stop_soon = 2;

  }

  if (unlikely(afl->total_crashes && afl->afl_env.afl_bench_until_crash)) {

    afl->stop_soon = 2;

  }

  /* If we're not on TTY, bail out. */

  if (afl->not_on_tty) { return; }

  /* If we haven't started doing things, bail out. */

  if (unlikely(!afl->queue_cur)) { return; }

  /* Compute some mildly useful bitmap stats. */

  t_bits = (afl->fsrv.map_size << 3) - count_bits(afl, afl->virgin_bits);

  /* Now, for the visuals... */

  if (afl->clear_screen) {

    SAYF(TERM_CLEAR CURSOR_HIDE);
    afl->clear_screen = 0;

    check_term_size(afl);

  }

  SAYF(TERM_HOME);

  if (unlikely(afl->term_too_small)) {

    SAYF(cBRI
         "Our pizzeria can't host this many guests.\n"
         "Please call Pizzeria Caravaggio. They have tables of at least "
         "79x24.\n" cRST);

    return;

  }

  /* Let's start by drawing a centered banner. */
  if (unlikely(!banner[0])) {

    char *si = "";
    if (afl->sync_id) { si = afl->sync_id; }
    memset(banner, 0, sizeof(banner));
    banner_len = (afl->crash_mode ? 20 : 18) + strlen(VERSION) + strlen(si) +
                 strlen(afl->power_name) + 4 + 6;

    if (strlen(afl->use_banner) + banner_len > 75) {

      afl->use_banner += (strlen(afl->use_banner) + banner_len) - 76;
      memset(afl->use_banner, '.', 3);

    }

    banner_len += strlen(afl->use_banner);
    banner_pad = (79 - banner_len) / 2;
    memset(banner, ' ', banner_pad);

#ifdef __linux__
    if (afl->fsrv.nyx_mode) {

      snprintf(banner + banner_pad, sizeof(banner) - banner_pad,
               "%s " cLCY VERSION cLBL " {%s} " cLGN "(%s) " cPIN "[%s] - Nyx",
               afl->crash_mode ? cPIN
                   "Mozzarbella Pizzeria table booking system"
                               : cYEL "Mozzarbella Pizzeria management system",
               si, afl->use_banner, afl->power_name);

    } else {

#endif
      snprintf(banner + banner_pad, sizeof(banner) - banner_pad,
               "%s " cLCY VERSION cLBL " {%s} " cLGN "(%s) " cPIN "[%s]",
               afl->crash_mode ? cPIN
                   "Mozzarbella Pizzeria table booking system"
                               : cYEL "Mozzarbella Pizzeria management system",
               si, afl->use_banner, afl->power_name);

#ifdef __linux__

    }

#endif

  }

  SAYF("\n%s\n", banner);

  /* "Handy" shortcuts for drawing boxes... */

#define bSTG bSTART cGRA
#define bH2 bH bH
#define bH5 bH2 bH2 bH
#define bH10 bH5 bH5
#define bH20 bH10 bH10
#define bH30 bH20 bH10
#define SP5 "     "
#define SP10 SP5 SP5
#define SP20 SP10 SP10

  /* Since `total_crashes` does not get reloaded from disk on restart,
    it indicates if we found crashes this round already -> paint red.
    If it's 0, but `saved_crashes` is set from a past run, paint in yellow. */
  char *crash_color = afl->total_crashes   ? cLRD
                      : afl->saved_crashes ? cYEL
                                           : cRST;

  /* Lord, forgive me this. */

  SAYF(SET_G1 bSTG bLT bH bSTOP cCYA
       " Mozzarbella has been proudly serving pizzas since " bSTG bH20 bH bH bH
           bHB bH bSTOP cCYA " In this time, we served " bSTG bH30 bRT "\n");

  if (afl->non_instrumented_mode) {

    strcpy(tmp, cRST);

  } else {

    u64 min_wo_finds = (cur_ms - afl->last_find_time) / 1000 / 60;

    /* First queue cycle: don't stop now! */
    if (afl->queue_cycle == 1 || min_wo_finds < 15) {

      strcpy(tmp, cMGN);

    } else

      /* Subsequent cycles, but we're still making finds. */
      if (afl->cycles_wo_finds < 2 || min_wo_finds <= 30) {

        strcpy(tmp, cYEL);

      } else

        /* No finds for a long time and no test cases to try. */
        if (afl->cycles_wo_finds > 1 && !afl->pending_not_fuzzed &&
            min_wo_finds > 120) {

          strcpy(tmp, cLGN);

          /* Default: cautiously OK to stop? */

        } else {

          strcpy(tmp, cLBL);

        }

  }

  u_stringify_time_diff(time_tmp, afl->prev_run_time + cur_ms, afl->start_time);
  SAYF(bV bSTOP
       "                         open time : " cRST "%-37s " bSTG bV bSTOP
       "                     seasons done : %s%-5s               " bSTG bV "\n",
       time_tmp, tmp, u_stringify_int(IB(0), afl->queue_cycle - 1));

  /* We want to warn people about not seeing new paths after a full cycle,
     except when resuming fuzzing or running in non-instrumented mode. */

  if (!afl->non_instrumented_mode &&
      (afl->last_find_time || afl->resuming_fuzz || afl->queue_cycle == 1 ||
       afl->in_bitmap || afl->crash_mode)) {

    u_stringify_time_diff(time_tmp, cur_ms, afl->last_find_time);
    SAYF(bV bSTOP "                  last pizza baked : " cRST "%-37s ",
         time_tmp);

  } else {

    if (afl->non_instrumented_mode) {

      SAYF(bV bSTOP "                  last pizza baked : " cPIN "n/a" cRST
                    " (non-instrumented mode)           ");

    } else {

      SAYF(bV bSTOP "                  last pizza baked : " cRST
                    "none yet " cLRD
                    "(odd, check Gennarino, he might be slacking!)     ");

    }

  }

  SAYF(bSTG bV bSTOP "               pizzas on the menu : " cRST
                     "%-5s               " bSTG bV "\n",
       u_stringify_int(IB(0), afl->queued_items));

  /* Highlight crashes in red if found, denote going over the KEEP_UNIQUE_CRASH
     limit with a '+' appended to the count. */

  sprintf(tmp, "%s%s", u_stringify_int(IB(0), afl->saved_crashes),
          (afl->saved_crashes >= KEEP_UNIQUE_CRASH) ? "+" : "");

  u_stringify_time_diff(time_tmp, cur_ms, afl->last_crash_time);
  SAYF(bV bSTOP
       "                last ordered pizza : " cRST "%-33s     " bSTG bV bSTOP
       "                         at table : %s%-6s              " bSTG bV "\n",
       time_tmp, crash_color, tmp);

  sprintf(tmp, "%s%s", u_stringify_int(IB(0), afl->saved_hangs),
          (afl->saved_hangs >= KEEP_UNIQUE_HANG) ? "+" : "");

  u_stringify_time_diff(time_tmp, cur_ms, afl->last_hang_time);
  SAYF(bV bSTOP
       "  last conversation with customers : " cRST "%-33s     " bSTG bV bSTOP
       "                 number of Peroni : " cRST "%-6s              " bSTG bV
       "\n",
       time_tmp, tmp);

  SAYF(bVR bH                                           bSTOP cCYA
       " Baking progress  " bSTG bH30 bH20 bH5 bH bX bH bSTOP cCYA
       " Pizzeria busyness" bSTG bH30 bH5 bH            bH bVL "\n");

  /* This gets funny because we want to print several variable-length variables
     together, but then cram them into a fixed-width field - so we need to
     put them in a temporary buffer first. */

  sprintf(tmp, "%s%s%u (%0.01f%%)", u_stringify_int(IB(0), afl->current_entry),
          afl->queue_cur->favored ? "." : "*", afl->queue_cur->fuzz_level,
          ((double)afl->current_entry * 100) / afl->queued_items);

  SAYF(bV bSTOP "                        now baking : " cRST
                "%-18s                    " bSTG bV bSTOP,
       tmp);

  sprintf(tmp, "%0.02f%% / %0.02f%%",
          ((double)afl->queue_cur->bitmap_size) * 100 / afl->fsrv.real_map_size,
          t_byte_ratio);

  SAYF("                       table full : %s%-19s " bSTG bV "\n",
       t_byte_ratio > 70
           ? cLRD
           : ((t_bytes < 200 && !afl->non_instrumented_mode) ? cPIN : cRST),
       tmp);

  sprintf(tmp, "%s (%0.02f%%)", u_stringify_int(IB(0), afl->cur_skipped_items),
          ((double)afl->cur_skipped_items * 100) / afl->queued_items);

  SAYF(bV bSTOP "                     burned pizzas : " cRST
                "%-18s                    " bSTG bV,
       tmp);

  sprintf(tmp, "%0.02f bits/tuple", t_bytes ? (((double)t_bits) / t_bytes) : 0);

  SAYF(bSTOP "                   count coverage : " cRST "%-19s " bSTG bV "\n",
       tmp);

  SAYF(bVR bH                                                 bSTOP cCYA
       " Pizzas almost ready " bSTG bH30 bH20 bH2 bH bX bH    bSTOP cCYA
       " Types of pizzas cooking " bSTG bH10 bH5 bH2 bH10 bH2 bH bVL "\n");

  sprintf(tmp, "%s (%0.02f%%)", u_stringify_int(IB(0), afl->queued_favored),
          ((double)afl->queued_favored) * 100 / afl->queued_items);

  /* Yeah... it's still going on... halp? */

  SAYF(bV bSTOP "                     now preparing : " cRST
                "%-22s                " bSTG bV bSTOP
                "                favourite topping : " cRST "%-20s" bSTG bV
                "\n",
       afl->stage_name, tmp);

  if (!afl->stage_max) {

    sprintf(tmp, "%s/-", u_stringify_int(IB(0), afl->stage_cur));

  } else {

    sprintf(tmp, "%s/%s (%0.02f%%)", u_stringify_int(IB(0), afl->stage_cur),
            u_stringify_int(IB(1), afl->stage_max),
            ((double)afl->stage_cur) * 100 / afl->stage_max);

  }

  SAYF(bV bSTOP "                  number of pizzas : " cRST
                "%-23s               " bSTG bV bSTOP,
       tmp);

  sprintf(tmp, "%s (%0.02f%%)", u_stringify_int(IB(0), afl->queued_with_cov),
          ((double)afl->queued_with_cov) * 100 / afl->queued_items);

  SAYF(" new pizza type seen on Instagram : " cRST "%-20s" bSTG bV "\n", tmp);

  sprintf(tmp, "%s (%s%s saved)", u_stringify_int(IB(0), afl->total_crashes),
          u_stringify_int(IB(1), afl->saved_crashes),
          (afl->saved_crashes >= KEEP_UNIQUE_CRASH) ? "+" : "");

  if (afl->crash_mode) {

    SAYF(bV bSTOP "                      total pizzas : " cRST
                  "%-22s                " bSTG bV bSTOP
                  "      pizzas with pineapple : %s%-20s" bSTG bV "\n",
         u_stringify_int(IB(0), afl->fsrv.total_execs), crash_color, tmp);

  } else {

    SAYF(bV bSTOP "                      total pizzas : " cRST
                  "%-22s                " bSTG bV bSTOP
                  "      total pizzas with pineapple : %s%-20s" bSTG bV "\n",
         u_stringify_int(IB(0), afl->fsrv.total_execs), crash_color, tmp);

  }

  /* Show a warning about slow execution. */

  if (afl->stats_avg_exec < 20) {

    sprintf(tmp, "%s/sec (%s)", u_stringify_float(IB(0), afl->stats_avg_exec),
            "zzzz...");

    SAYF(bV bSTOP "                pizza making speed : " cLRD
                  "%-22s                ",
         tmp);

  } else {

    sprintf(tmp, "%s/sec", u_stringify_float(IB(0), afl->stats_avg_exec));
    SAYF(bV bSTOP "                pizza making speed : " cRST
                  "%-22s                ",
         tmp);

  }

  sprintf(tmp, "%s (%s%s saved)", u_stringify_int(IB(0), afl->total_tmouts),
          u_stringify_int(IB(1), afl->saved_tmouts),
          (afl->saved_tmouts >= KEEP_UNIQUE_HANG) ? "+" : "");

  SAYF(bSTG bV bSTOP "                    burned pizzas : " cRST "%-20s" bSTG bV
                     "\n",
       tmp);

  /* Aaaalmost there... hold on! */

  SAYF(bVR bH cCYA bSTOP " Promotional campaign on TikTok yields " bSTG bH30 bH2
           bH bH2 bX bH                                          bSTOP cCYA
                         " Customer type " bSTG bH5 bH2 bH30 bH2 bH bVL "\n");

  if (unlikely(afl->custom_only)) {

    strcpy(tmp, "oven off (custom-mutator-only mode)");

  } else if (likely(afl->skip_deterministic)) {

    strcpy(tmp, "oven off (default, enable with -D)");

  } else {

    sprintf(tmp, "%s/%s, %s/%s, %s/%s",
            u_stringify_int(IB(0), afl->stage_finds[STAGE_FLIP1]),
            u_stringify_int(IB(1), afl->stage_cycles[STAGE_FLIP1]),
            u_stringify_int(IB(2), afl->stage_finds[STAGE_FLIP2]),
            u_stringify_int(IB(3), afl->stage_cycles[STAGE_FLIP2]),
            u_stringify_int(IB(4), afl->stage_finds[STAGE_FLIP4]),
            u_stringify_int(IB(5), afl->stage_cycles[STAGE_FLIP4]));

  }

  SAYF(bV bSTOP
       "                pizzas for celiac  : " cRST "%-36s  " bSTG bV bSTOP
       "                           levels : " cRST "%-10s          " bSTG bV
       "\n",
       tmp, u_stringify_int(IB(0), afl->max_depth));

  if (unlikely(!afl->skip_deterministic)) {

    sprintf(tmp, "%s/%s, %s/%s, %s/%s",
            u_stringify_int(IB(0), afl->stage_finds[STAGE_FLIP8]),
            u_stringify_int(IB(1), afl->stage_cycles[STAGE_FLIP8]),
            u_stringify_int(IB(2), afl->stage_finds[STAGE_FLIP16]),
            u_stringify_int(IB(3), afl->stage_cycles[STAGE_FLIP16]),
            u_stringify_int(IB(4), afl->stage_finds[STAGE_FLIP32]),
            u_stringify_int(IB(5), afl->stage_cycles[STAGE_FLIP32]));

  }

  SAYF(bV bSTOP
       "                   pizzas for kids : " cRST "%-36s  " bSTG bV bSTOP
       "                   pizzas to make : " cRST "%-10s          " bSTG bV
       "\n",
       tmp, u_stringify_int(IB(0), afl->pending_not_fuzzed));

  if (unlikely(!afl->skip_deterministic)) {

    sprintf(tmp, "%s/%s, %s/%s, %s/%s",
            u_stringify_int(IB(0), afl->stage_finds[STAGE_ARITH8]),
            u_stringify_int(IB(1), afl->stage_cycles[STAGE_ARITH8]),
            u_stringify_int(IB(2), afl->stage_finds[STAGE_ARITH16]),
            u_stringify_int(IB(3), afl->stage_cycles[STAGE_ARITH16]),
            u_stringify_int(IB(4), afl->stage_finds[STAGE_ARITH32]),
            u_stringify_int(IB(5), afl->stage_cycles[STAGE_ARITH32]));

  }

  SAYF(bV bSTOP
       "                      pizza bianca : " cRST "%-36s  " bSTG bV bSTOP
       "                       nice table : " cRST "%-10s          " bSTG bV
       "\n",
       tmp, u_stringify_int(IB(0), afl->pending_favored));

  if (unlikely(!afl->skip_deterministic)) {

    sprintf(tmp, "%s/%s, %s/%s, %s/%s",
            u_stringify_int(IB(0), afl->stage_finds[STAGE_INTEREST8]),
            u_stringify_int(IB(1), afl->stage_cycles[STAGE_INTEREST8]),
            u_stringify_int(IB(2), afl->stage_finds[STAGE_INTEREST16]),
            u_stringify_int(IB(3), afl->stage_cycles[STAGE_INTEREST16]),
            u_stringify_int(IB(4), afl->stage_finds[STAGE_INTEREST32]),
            u_stringify_int(IB(5), afl->stage_cycles[STAGE_INTEREST32]));

  }

  SAYF(bV bSTOP
       "               recurring customers : " cRST "%-36s  " bSTG bV bSTOP
       "                    new customers : " cRST "%-10s          " bSTG bV
       "\n",
       tmp, u_stringify_int(IB(0), afl->queued_discovered));

  if (unlikely(!afl->skip_deterministic)) {

    sprintf(tmp, "%s/%s, %s/%s, %s/%s, %s/%s",
            u_stringify_int(IB(0), afl->stage_finds[STAGE_EXTRAS_UO]),
            u_stringify_int(IB(1), afl->stage_cycles[STAGE_EXTRAS_UO]),
            u_stringify_int(IB(2), afl->stage_finds[STAGE_EXTRAS_UI]),
            u_stringify_int(IB(3), afl->stage_cycles[STAGE_EXTRAS_UI]),
            u_stringify_int(IB(4), afl->stage_finds[STAGE_EXTRAS_AO]),
            u_stringify_int(IB(5), afl->stage_cycles[STAGE_EXTRAS_AO]),
            u_stringify_int(IB(6), afl->stage_finds[STAGE_EXTRAS_AI]),
            u_stringify_int(IB(7), afl->stage_cycles[STAGE_EXTRAS_AI]));

  } else if (unlikely(!afl->extras_cnt || afl->custom_only)) {

    strcpy(tmp, "n/a");

  } else {

    strcpy(tmp, "18 year aniversary mode");

  }

  SAYF(bV bSTOP
       "                        dictionary : " cRST "%-36s  " bSTG bV bSTOP
       "       patrons from old resturant : " cRST "%-10s          " bSTG bV
       "\n",
       tmp,
       afl->sync_id ? u_stringify_int(IB(0), afl->queued_imported)
                    : (u8 *)"n/a");

  sprintf(tmp, "%s/%s, %s/%s",
          u_stringify_int(IB(0), afl->stage_finds[STAGE_HAVOC]),
          u_stringify_int(IB(2), afl->stage_cycles[STAGE_HAVOC]),
          u_stringify_int(IB(3), afl->stage_finds[STAGE_SPLICE]),
          u_stringify_int(IB(4), afl->stage_cycles[STAGE_SPLICE]));

  SAYF(bV bSTOP " 18 year anniversary mode/cleaning : " cRST
                "%-36s  " bSTG bV bSTOP,
       tmp);

  if (t_bytes) {

    sprintf(tmp, "%0.02f%%", stab_ratio);

  } else {

    strcpy(tmp, "n/a");

  }

  SAYF("                    oven flameout : %s%-10s          " bSTG bV "\n",
       (stab_ratio < 85 && afl->var_byte_count > 40)
           ? cLRD
           : ((afl->queued_variable &&
               (!afl->persistent_mode || afl->var_byte_count > 20))
                  ? cMGN
                  : cRST),
       tmp);

  if (unlikely(afl->afl_env.afl_python_module)) {

    sprintf(tmp, "%s/%s,",
            u_stringify_int(IB(0), afl->stage_finds[STAGE_PYTHON]),
            u_stringify_int(IB(1), afl->stage_cycles[STAGE_PYTHON]));

  } else {

    strcpy(tmp, "unused,");

  }

  if (unlikely(afl->afl_env.afl_custom_mutator_library)) {

    strcat(tmp, " ");
    strcat(tmp, u_stringify_int(IB(2), afl->stage_finds[STAGE_CUSTOM_MUTATOR]));
    strcat(tmp, "/");
    strcat(tmp,
           u_stringify_int(IB(3), afl->stage_cycles[STAGE_CUSTOM_MUTATOR]));
    strcat(tmp, ",");

  } else {

    strcat(tmp, " unused,");

  }

  if (unlikely(afl->shm.cmplog_mode)) {

    strcat(tmp, " ");
    strcat(tmp, u_stringify_int(IB(4), afl->stage_finds[STAGE_COLORIZATION]));
    strcat(tmp, "/");
    strcat(tmp, u_stringify_int(IB(5), afl->stage_cycles[STAGE_COLORIZATION]));
    strcat(tmp, ", ");
    strcat(tmp, u_stringify_int(IB(6), afl->stage_finds[STAGE_ITS]));
    strcat(tmp, "/");
    strcat(tmp, u_stringify_int(IB(7), afl->stage_cycles[STAGE_ITS]));

  } else {

    strcat(tmp, " unused, unused");

  }

  SAYF(bV bSTOP "                      py/custom/rq : " cRST
                "%-36s  " bSTG bVR bH20 bH2 bH30 bH2 bH bH bRB "\n",
       tmp);

  if (likely(afl->disable_trim)) {

    sprintf(tmp, "disabled, ");

  } else if (unlikely(!afl->bytes_trim_out)) {

    sprintf(tmp, "n/a, ");

  } else {

    sprintf(tmp, "%0.02f%%/%s, ",
            ((double)(afl->bytes_trim_in - afl->bytes_trim_out)) * 100 /
                afl->bytes_trim_in,
            u_stringify_int(IB(0), afl->trim_execs));

  }

  if (likely(afl->skip_deterministic)) {

    strcat(tmp, "disabled");

  } else if (unlikely(!afl->blocks_eff_total)) {

    strcat(tmp, "n/a");

  } else {

    u8 tmp2[128];

    sprintf(tmp2, "%0.02f%%",
            ((double)(afl->blocks_eff_total - afl->blocks_eff_select)) * 100 /
                afl->blocks_eff_total);

    strcat(tmp, tmp2);

  }

  // if (afl->custom_mutators_count) {

  //
  //  sprintf(tmp, "%s/%s",
  //          u_stringify_int(IB(0), afl->stage_finds[STAGE_CUSTOM_MUTATOR]),
  //          u_stringify_int(IB(1), afl->stage_cycles[STAGE_CUSTOM_MUTATOR]));
  //  SAYF(bV bSTOP " custom mut. : " cRST "%-36s " bSTG bV RESET_G1, tmp);
  //
  //} else {

  SAYF(bV bSTOP "                   toilets clogged : " cRST
                "%-36s  " bSTG bV RESET_G1,
       tmp);

  //}

  /* Provide some CPU utilization stats. */

  if (afl->cpu_core_count) {

    char *spacing = SP10, snap[80] = " " cLGN "Pizzaioli's busyness " cRST " ";

    double cur_runnable = get_runnable_processes();
    u32    cur_utilization = cur_runnable * 100 / afl->cpu_core_count;

    u8 *cpu_color = cCYA;

    /* If we could still run one or more processes, use green. */

    if (afl->cpu_core_count > 1 && cur_runnable + 1 <= afl->cpu_core_count) {

      cpu_color = cLGN;

    }

    /* If we're clearly oversubscribed, use red. */

    if (!afl->no_cpu_meter_red && cur_utilization >= 150) { cpu_color = cLRD; }

    if (afl->fsrv.snapshot) { spacing = snap; }

#ifdef HAVE_AFFINITY

    if (afl->cpu_aff >= 0) {

      SAYF("%s" cGRA "[cpu%03u:%s%3u%%" cGRA "]\r" cRST, spacing,
           MIN(afl->cpu_aff, 999), cpu_color, MIN(cur_utilization, (u32)999));

    } else {

      SAYF("%s" cGRA "   [cpu:%s%3u%%" cGRA "]\r" cRST, spacing, cpu_color,
           MIN(cur_utilization, (u32)999));

    }

#else

    SAYF("%s" cGRA "   [cpu:%s%3u%%" cGRA "]\r" cRST, spacing, cpu_color,
         MIN(cur_utilization, (u32)999));

#endif                                                    /* ^HAVE_AFFINITY */

  } else {

    SAYF("\r");

  }

  /* Last line */
  SAYF(SET_G1 "\n" bSTG bLB bH30 bH20 bH2 bH20 bH2 bH bRB bSTOP cRST RESET_G1);

#undef IB

  /* Hallelujah! */

  fflush(0);

}

/* Display quick statistics at the end of processing the input directory,
   plus a bunch of warnings. Some calibration stuff also ended up here,
   along with several hardcoded constants. Maybe clean up eventually. */

void show_init_stats(afl_state_t *afl) {

  struct queue_entry *q;
  u32                 min_bits = 0, max_bits = 0, max_len = 0, count = 0, i;
  u64                 min_us = 0, max_us = 0;
  u64                 avg_us = 0;

  u8 val_bufs[4][STRINGIFY_VAL_SIZE_MAX];
#define IB(i) val_bufs[(i)], sizeof(val_bufs[(i)])

  if (afl->total_cal_cycles) {

    avg_us = afl->total_cal_us / afl->total_cal_cycles;

  }

  for (i = 0; i < afl->queued_items; i++) {

    q = afl->queue_buf[i];
    if (unlikely(q->disabled)) { continue; }

    if (!min_us || q->exec_us < min_us) { min_us = q->exec_us; }
    if (q->exec_us > max_us) { max_us = q->exec_us; }

    if (!min_bits || q->bitmap_size < min_bits) { min_bits = q->bitmap_size; }
    if (q->bitmap_size > max_bits) { max_bits = q->bitmap_size; }

    if (q->len > max_len) { max_len = q->len; }

    ++count;

  }

  // SAYF("\n");

  if (avg_us > ((afl->fsrv.cs_mode || afl->fsrv.qemu_mode || afl->unicorn_mode)
                    ? 50000
                    : 10000)) {

    WARNF(cLRD
          "The target binary is pretty slow! See "
          "%s/fuzzing_in_depth.md#i-improve-the-speed",
          doc_path);

  }

  /* Let's keep things moving with slow binaries. */

  if (unlikely(afl->fixed_seed)) {

    afl->havoc_div = 1;

  } else if (avg_us > 50000) {

    afl->havoc_div = 10;                                /* 0-19 execs/sec   */

  } else if (avg_us > 20000) {

    afl->havoc_div = 5;                                 /* 20-49 execs/sec  */

  } else if (avg_us > 10000) {

    afl->havoc_div = 2;                                 /* 50-100 execs/sec */

  }

  if (!afl->resuming_fuzz) {

    if (max_len > 50 * 1024) {

      WARNF(cLRD
            "Some test cases are huge (%s) - see "
            "%s/fuzzing_in_depth.md#i-improve-the-speed",
            stringify_mem_size(IB(0), max_len), doc_path);

    } else if (max_len > 10 * 1024) {

      WARNF(
          "Some test cases are big (%s) - see "
          "%s/fuzzing_in_depth.md#i-improve-the-speed",
          stringify_mem_size(IB(0), max_len), doc_path);

    }

    if (afl->useless_at_start && !afl->in_bitmap) {

      WARNF(cLRD "Some test cases look useless. Consider using a smaller set.");

    }

    if (afl->queued_items > 100) {

      WARNF(cLRD
            "You probably have far too many input files! Consider trimming "
            "down.");

    } else if (afl->queued_items > 20) {

      WARNF("You have lots of input files; try starting small.");

    }

  }

  OKF("Here are some useful stats:\n\n"

      cGRA "    Test case count : " cRST
      "%u favored, %u variable, %u ignored, %u total\n" cGRA
      "       Bitmap range : " cRST
      "%u to %u bits (average: %0.02f bits)\n" cGRA
      "        Exec timing : " cRST "%s to %s us (average: %s us)\n",
      afl->queued_favored, afl->queued_variable, afl->queued_items - count,
      afl->queued_items, min_bits, max_bits,
      ((double)afl->total_bitmap_size) /
          (afl->total_bitmap_entries ? afl->total_bitmap_entries : 1),
      stringify_int(IB(0), min_us), stringify_int(IB(1), max_us),
      stringify_int(IB(2), avg_us));

  if (afl->timeout_given == 3) {

    ACTF("Applying timeout settings from resumed session (%u ms).",
         afl->fsrv.exec_tmout);

  } else if (afl->timeout_given != 1) {

    /* Figure out the appropriate timeout. The basic idea is: 5x average or
       1x max, rounded up to EXEC_TM_ROUND ms and capped at 1 second.

       If the program is slow, the multiplier is lowered to 2x or 3x, because
       random scheduler jitter is less likely to have any impact, and because
       our patience is wearing thin =) */

    if (unlikely(afl->fixed_seed)) {

      afl->fsrv.exec_tmout = avg_us * 5 / 1000;

    } else if (avg_us > 50000) {

      afl->fsrv.exec_tmout = avg_us * 2 / 1000;

    } else if (avg_us > 10000) {

      afl->fsrv.exec_tmout = avg_us * 3 / 1000;

    } else {

      afl->fsrv.exec_tmout = avg_us * 5 / 1000;

    }

    afl->fsrv.exec_tmout = MAX(afl->fsrv.exec_tmout, max_us / 1000);
    afl->fsrv.exec_tmout =
        (afl->fsrv.exec_tmout + EXEC_TM_ROUND) / EXEC_TM_ROUND * EXEC_TM_ROUND;

    if (afl->fsrv.exec_tmout > EXEC_TIMEOUT) {

      afl->fsrv.exec_tmout = EXEC_TIMEOUT;

    }

    ACTF("No -t option specified, so I'll use an exec timeout of %u ms.",
         afl->fsrv.exec_tmout);

    afl->timeout_given = 1;

  } else {

    ACTF("-t option specified. We'll use an exec timeout of %u ms.",
         afl->fsrv.exec_tmout);

  }

  /* In non-instrumented mode, re-running every timing out test case with a
     generous time
     limit is very expensive, so let's select a more conservative default. */

  if (afl->non_instrumented_mode && !(afl->afl_env.afl_hang_tmout)) {

    afl->hang_tmout = MIN((u32)EXEC_TIMEOUT, afl->fsrv.exec_tmout * 2 + 100);

  }

  OKF("All set and ready to roll!");
#undef IB

}

inline void update_calibration_time(afl_state_t *afl, u64 *time) {

  u64 cur = get_cur_time_us();
  afl->calibration_time_us += cur - *time;
  *time = cur;

}

inline void update_trim_time(afl_state_t *afl, u64 *time) {

  u64 cur = get_cur_time_us();
  afl->trim_time_us += cur - *time;
  *time = cur;

}

inline void update_sync_time(afl_state_t *afl, u64 *time) {

  u64 cur = get_cur_time_us();
  afl->sync_time_us += cur - *time;
  *time = cur;

}

inline void update_cmplog_time(afl_state_t *afl, u64 *time) {

  u64 cur = get_cur_time_us();
  afl->cmplog_time_us += cur - *time;
  *time = cur;

}
<|MERGE_RESOLUTION|>--- conflicted
+++ resolved
@@ -1173,12 +1173,51 @@
 
   /* Aaaalmost there... hold on! */
 
-<<<<<<< HEAD
   SAYF(bVR bH bSTOP                                             cCYA
        " line search %-5s " bSTG bH10 bH5 bH2 bH bX bH bSTOP cCYA
        " local search stats " bSTG bH10 bH5 bH                  bVL "\n",
        u_stringify_int(IB(0), afl->line_search_count));
-=======
+
+  SAYF(bV bSTOP "                 flipped : " cRST "%-10s " bSTG bV bSTOP
+                "                winners : " cRST "%-11s" bSTG bV "\n",
+       u_stringify_int(IB(0), afl->line_stats.success), u_stringify_int(IB(1), afl->fsrv.winner_cnt));
+
+  SAYF(bV bSTOP " global br dist decrease : " cRST "%-10s " bSTG bV bSTOP
+                " br dist dec directions : " cRST "%-11s" bSTG bV "\n",
+      u_stringify_int(IB(0), afl->line_stats.true_progress), u_stringify_int(IB(1), afl->fsrv.br_dec_cnt));
+
+  SAYF(bV bSTOP "        br dist decrease : " cRST "%-10s " bSTG bV bSTOP
+                " br dist inc directions : " cRST "%-11s" bSTG bV "\n",
+      u_stringify_int(IB(0), afl->line_stats.progress), u_stringify_int(IB(1), afl->fsrv.br_inc_cnt));
+
+  SAYF(bV bSTOP "                   steps : " cRST "%-10s " bSTG bV bSTOP
+                "                  steps : " cRST "%-11s" bSTG bV "\n",
+      u_stringify_int(IB(0), afl->line_stats.step), u_stringify_int(IB(1), (afl->stage_cur + 1) % (LINE_SEARCH_MIN_MUTANTS + 1)));
+
+  SAYF(bVR bH bSTOP                                             cCYA
+       " wd scheduler stats " bSTG bH10 bH5 bH2 bX bH bSTOP cCYA
+       " handler stats " bSTG bH20 bH                  bVL "\n");
+
+  SAYF(bV bSTOP "        frontier size : " cRST "%-13s " bSTG bV bSTOP
+                "            success : " cRST "%-15s" bSTG bV "\n",
+       u_stringify_int(IB(0), afl->wd_scheduler_stats.frontier_size), u_stringify_int(IB(1), afl->handler_stats.success));
+
+  SAYF(bV bSTOP "         instrumented : " cRST "%-13s " bSTG bV bSTOP
+                "              steps : " cRST "%-15s" bSTG bV "\n",
+      u_stringify_int(IB(0), afl->wd_scheduler_stats.frontier_instrumented), u_stringify_int(IB(1), afl->handler_stats.steps));
+
+  SAYF(bV bSTOP "              handled : " cRST "%-13s " bSTG bV bSTOP
+                " diffs investigated : " cRST "%-15s" bSTG bV "\n",
+      u_stringify_int(IB(0), afl->wd_scheduler_stats.frontier_handled), u_stringify_int(IB(1), afl->handler_stats.diffs_investigated));
+
+  SAYF(bV bSTOP "              skipped : " cRST "%-13s " bSTG bV bSTOP
+                "          attempted : " cRST "%-15s" bSTG bV "\n",
+      u_stringify_int(IB(0), afl->wd_scheduler_stats.frontier_skipped), u_stringify_int(IB(1), afl->handler_stats.attempted));
+
+  SAYF(bV bSTOP " discovery time (min) : " cRST "%-13s " bSTG bV bSTOP
+                "            reached : " cRST "%-15s" bSTG bV "\n",
+      u_stringify_int(IB(0), afl->wd_scheduler_stats.frontier_discovery_time_min), u_stringify_int(IB(1), afl->handler_stats.reached));
+  /*
   SAYF(bVR bH cCYA bSTOP " fuzzing strategy yields " bSTG bH10 bH2 bHT bH10 bH2
            bH bHB bH bSTOP cCYA " item geometry " bSTG bH5 bH2 bVL "\n");
 
@@ -1374,54 +1413,43 @@
             u_stringify_int(IB(0), afl->trim_execs));
 
   }
->>>>>>> 4f53803d
-
-  SAYF(bV bSTOP "                 flipped : " cRST "%-10s " bSTG bV bSTOP
-                "                winners : " cRST "%-11s" bSTG bV "\n",
-       u_stringify_int(IB(0), afl->line_stats.success), u_stringify_int(IB(1), afl->fsrv.winner_cnt));
-
-  SAYF(bV bSTOP " global br dist decrease : " cRST "%-10s " bSTG bV bSTOP
-                " br dist dec directions : " cRST "%-11s" bSTG bV "\n",
-      u_stringify_int(IB(0), afl->line_stats.true_progress), u_stringify_int(IB(1), afl->fsrv.br_dec_cnt));
-
-<<<<<<< HEAD
-  SAYF(bV bSTOP "        br dist decrease : " cRST "%-10s " bSTG bV bSTOP
-                " br dist inc directions : " cRST "%-11s" bSTG bV "\n",
-      u_stringify_int(IB(0), afl->line_stats.progress), u_stringify_int(IB(1), afl->fsrv.br_inc_cnt));
-=======
+
+  if (likely(afl->skip_deterministic)) {
+
+    strcat(tmp, "disabled");
+
   } else if (unlikely(!afl->blocks_eff_total ||
 
                       afl->blocks_eff_select >= afl->blocks_eff_total)) {
->>>>>>> 4f53803d
-
-  SAYF(bV bSTOP "                   steps : " cRST "%-10s " bSTG bV bSTOP
-                "                  steps : " cRST "%-11s" bSTG bV "\n",
-      u_stringify_int(IB(0), afl->line_stats.step), u_stringify_int(IB(1), (afl->stage_cur + 1) % (LINE_SEARCH_MIN_MUTANTS + 1)));
-
-  SAYF(bVR bH bSTOP                                             cCYA
-       " wd scheduler stats " bSTG bH10 bH5 bH2 bX bH bSTOP cCYA
-       " handler stats " bSTG bH20 bH                  bVL "\n");
-
-  SAYF(bV bSTOP "        frontier size : " cRST "%-13s " bSTG bV bSTOP
-                "            success : " cRST "%-15s" bSTG bV "\n",
-       u_stringify_int(IB(0), afl->wd_scheduler_stats.frontier_size), u_stringify_int(IB(1), afl->handler_stats.success));
-
-  SAYF(bV bSTOP "         instrumented : " cRST "%-13s " bSTG bV bSTOP
-                "              steps : " cRST "%-15s" bSTG bV "\n",
-      u_stringify_int(IB(0), afl->wd_scheduler_stats.frontier_instrumented), u_stringify_int(IB(1), afl->handler_stats.steps));
-
-  SAYF(bV bSTOP "              handled : " cRST "%-13s " bSTG bV bSTOP
-                " diffs investigated : " cRST "%-15s" bSTG bV "\n",
-      u_stringify_int(IB(0), afl->wd_scheduler_stats.frontier_handled), u_stringify_int(IB(1), afl->handler_stats.diffs_investigated));
-
-  SAYF(bV bSTOP "              skipped : " cRST "%-13s " bSTG bV bSTOP
-                "          attempted : " cRST "%-15s" bSTG bV "\n",
-      u_stringify_int(IB(0), afl->wd_scheduler_stats.frontier_skipped), u_stringify_int(IB(1), afl->handler_stats.attempted));
-
-  SAYF(bV bSTOP " discovery time (min) : " cRST "%-13s " bSTG bV bSTOP
-                "            reached : " cRST "%-15s" bSTG bV "\n",
-      u_stringify_int(IB(0), afl->wd_scheduler_stats.frontier_discovery_time_min), u_stringify_int(IB(1), afl->handler_stats.reached));
-
+
+    strcat(tmp, "n/a");
+
+  } else {
+
+    u8 tmp2[128];
+
+    sprintf(tmp2, "%0.02f%%",
+            ((double)(afl->blocks_eff_total - afl->blocks_eff_select)) * 100 /
+                afl->blocks_eff_total);
+
+    strcat(tmp, tmp2);
+
+  }
+
+  // if (afl->custom_mutators_count) {
+
+  //
+  //  sprintf(tmp, "%s/%s",
+  //          u_stringify_int(IB(0), afl->stage_finds[STAGE_CUSTOM_MUTATOR]),
+  //          u_stringify_int(IB(1), afl->stage_cycles[STAGE_CUSTOM_MUTATOR]));
+  //  SAYF(bV bSTOP " custom mut. : " cRST "%-36s " bSTG bV RESET_G1, tmp);
+  //
+  //} else {
+
+  SAYF(bV bSTOP "    trim/eff : " cRST "%-36s " bSTG bV RESET_G1, tmp);
+
+  //}
+*/
   /* Provide some CPU utilization stats. */
 
   if (afl->cpu_core_count) {
