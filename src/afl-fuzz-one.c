--- conflicted
+++ resolved
@@ -5910,14 +5910,11 @@
 
             --afl->pending_not_fuzzed;
             afl->queue_cur->was_fuzzed = 1;
-<<<<<<< HEAD
             afl->reinit_table = 1
-            if (afl->queue_cur->favored) { --afl->pending_favored; }
-=======
-            if (afl->queue_cur->favored) { --afl->pending_favored;
-        afl->smallest_favored = -1; }
->>>>>>> a8185f8f
-
+            if (afl->queue_cur->favored) {
+              --afl->pending_favored;
+              afl->smallest_favored = -1;
+            }
           }
 
         }
