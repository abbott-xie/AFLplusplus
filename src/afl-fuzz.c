/*
   american fuzzy lop++ - fuzzer code
   --------------------------------

   Originally written by Michal Zalewski

   Now maintained by Marc Heuse <mh@mh-sec.de>,
                        Heiko Eißfeldt <heiko.eissfeldt@hexco.de> and
                        Andrea Fioraldi <andreafioraldi@gmail.com>

   Copyright 2016, 2017 Google Inc. All rights reserved.
   Copyright 2019-2023 AFLplusplus Project. All rights reserved.

   Licensed under the Apache License, Version 2.0 (the "License");
   you may not use this file except in compliance with the License.
   You may obtain a copy of the License at:

     https://www.apache.org/licenses/LICENSE-2.0

   This is the real deal: the program takes an instrumented binary and
   attempts a variety of basic fuzzing tricks, paying close attention to
   how they affect the execution path.

 */

#include "afl-fuzz.h"
#include "cmplog.h"
#include "common.h"
#include <limits.h>
#include <stdlib.h>
#ifndef USEMMAP
  #include <sys/mman.h>
  #include <sys/stat.h>
  #include <fcntl.h>
  #include <sys/ipc.h>
  #include <sys/shm.h>
#endif

#ifdef __APPLE__
  #include <sys/qos.h>
  #include <pthread/qos.h>
#endif

#ifdef PROFILING
extern u64 time_spent_working;
#endif

static void at_exit() {

  s32   i, pid1 = 0, pid2 = 0, pgrp = -1;
  char *list[4] = {SHM_ENV_VAR, SHM_FUZZ_ENV_VAR, CMPLOG_SHM_ENV_VAR, NULL};
  char *ptr;

  ptr = getenv("__AFL_TARGET_PID2");
  if (ptr && *ptr && (pid2 = atoi(ptr)) > 0) {

    pgrp = getpgid(pid2);
    if (pgrp > 0) { killpg(pgrp, SIGTERM); }
    kill(pid2, SIGTERM);

  }

  ptr = getenv("__AFL_TARGET_PID1");
  if (ptr && *ptr && (pid1 = atoi(ptr)) > 0) {

    pgrp = getpgid(pid1);
    if (pgrp > 0) { killpg(pgrp, SIGTERM); }
    kill(pid1, SIGTERM);

  }

  ptr = getenv(CPU_AFFINITY_ENV_VAR);
  if (ptr && *ptr) unlink(ptr);

  i = 0;
  while (list[i] != NULL) {

    ptr = getenv(list[i]);
    if (ptr && *ptr) {

#ifdef USEMMAP

      shm_unlink(ptr);

#else

      shmctl(atoi(ptr), IPC_RMID, NULL);

#endif

    }

    i++;

  }

  int kill_signal = SIGKILL;
  /* AFL_KILL_SIGNAL should already be a valid int at this point */
  if ((ptr = getenv("AFL_KILL_SIGNAL"))) { kill_signal = atoi(ptr); }

  if (pid1 > 0) {

    pgrp = getpgid(pid1);
    if (pgrp > 0) { killpg(pgrp, kill_signal); }
    kill(pid1, kill_signal);

  }

  if (pid2 > 0) {

    pgrp = getpgid(pid1);
    if (pgrp > 0) { killpg(pgrp, kill_signal); }
    kill(pid2, kill_signal);

  }

}

/* Display usage hints. */

static void usage(u8 *argv0, int more_help) {

  SAYF(
      "\n%s [ options ] -- /path/to/fuzzed_app [ ... ]\n\n"

      "Required parameters:\n"
      "  -i dir        - input directory with test cases (or '-' to resume, "
      "also see \n"
      "                  AFL_AUTORESUME)\n"
      "  -o dir        - output directory for fuzzer findings\n\n"

      "Execution control settings:\n"
      "  -P strategy   - set fix mutation strategy: explore (focus on new "
      "coverage),\n"
      "                  exploit (focus on triggering crashes). You can also "
      "set a\n"
      "                  number of seconds after without any finds it switches "
      "to\n"
      "                  exploit mode, and back on new coverage (default: %u)\n"
      "  -p schedule   - power schedules compute a seed's performance score:\n"
      "                  fast(default), explore, exploit, seek, rare, mmopt, "
      "coe, lin\n"
      "                  quad -- see docs/FAQ.md for more information\n"
      "  -f file       - location read by the fuzzed program (default: stdin "
      "or @@)\n"
      "  -t msec       - timeout for each run (auto-scaled, default %u ms). "
      "Add a '+'\n"
      "                  to auto-calculate the timeout, the value being the "
      "maximum.\n"
      "  -m megs       - memory limit for child process (%u MB, 0 = no limit "
      "[default])\n"
#if defined(__linux__) && defined(__aarch64__)
      "  -A            - use binary-only instrumentation (ARM CoreSight mode)\n"
#endif
      "  -O            - use binary-only instrumentation (FRIDA mode)\n"
#if defined(__linux__)
      "  -Q            - use binary-only instrumentation (QEMU mode)\n"
      "  -U            - use unicorn-based instrumentation (Unicorn mode)\n"
      "  -W            - use qemu-based instrumentation with Wine (Wine mode)\n"
#endif
#if defined(__linux__)
      "  -X            - use VM fuzzing (NYX mode - standalone mode)\n"
      "  -Y            - use VM fuzzing (NYX mode - multiple instances mode)\n"
#endif
      "\n"

      "Mutator settings:\n"
      "  -a            - target input format, \"text\" or \"binary\" (default: "
      "generic)\n"
      "  -g minlength  - set min length of generated fuzz input (default: 1)\n"
      "  -G maxlength  - set max length of generated fuzz input (default: "
      "%lu)\n"
      "  -D            - enable deterministic fuzzing (once per queue entry)\n"
      "  -L minutes    - use MOpt(imize) mode and set the time limit for "
      "entering the\n"
      "                  pacemaker mode (minutes of no new finds). 0 = "
      "immediately,\n"
      "                  -1 = immediately and together with normal mutation.\n"
      "                  Note: this option is usually not very effective\n"
      "  -c program    - enable CmpLog by specifying a binary compiled for "
      "it.\n"
      "                  if using QEMU/FRIDA or the fuzzing target is "
      "compiled\n"
      "                  for CmpLog then use '-c 0'. To disable Cmplog use '-c "
      "-'.\n"
      "  -l cmplog_opts - CmpLog configuration values (e.g. \"2ATR\"):\n"
      "                  1=small files, 2=larger files (default), 3=all "
      "files,\n"
      "                  A=arithmetic solving, T=transformational solving,\n"
      "                  X=extreme transform solving, R=random colorization "
      "bytes.\n\n"
      "Fuzzing behavior settings:\n"
      "  -Z            - sequential queue selection instead of weighted "
      "random\n"
      "  -N            - do not unlink the fuzzing input file (for devices "
      "etc.)\n"
      "  -n            - fuzz without instrumentation (non-instrumented mode)\n"
      "  -x dict_file  - fuzzer dictionary (see README.md, specify up to 4 "
      "times)\n\n"

      "Test settings:\n"
      "  -s seed       - use a fixed seed for the RNG\n"
      "  -V seconds    - fuzz for a specified time then terminate\n"
      "  -E execs      - fuzz for an approx. no. of total executions then "
      "terminate\n"
      "                  Note: not precise and can have several more "
      "executions.\n\n"

      "Other stuff:\n"
      "  -M/-S id      - distributed mode (-M sets -Z and disables trimming)\n"
      "                  see docs/fuzzing_in_depth.md#c-using-multiple-cores\n"
      "                  for effective recommendations for parallel fuzzing.\n"
      "  -F path       - sync to a foreign fuzzer queue directory (requires "
      "-M, can\n"
      "                  be specified up to %u times)\n"
      // "  -d            - skip deterministic fuzzing in -M mode\n"
      "  -T text       - text banner to show on the screen\n"
      "  -I command    - execute this command/script when a new crash is "
      "found\n"
      //"  -B bitmap.txt - mutate a specific test case, use the
      // out/default/fuzz_bitmap file\n"
      "  -C            - crash exploration mode (the peruvian rabbit thing)\n"
      "  -b cpu_id     - bind the fuzzing process to the specified CPU core "
      "(0-...)\n"
      "  -e ext        - file extension for the fuzz test input file (if "
      "needed)\n"
      "\n",
      argv0, STRATEGY_SWITCH_TIME, EXEC_TIMEOUT, MEM_LIMIT, MAX_FILE,
      FOREIGN_SYNCS_MAX);

  if (more_help > 1) {

#if defined USE_COLOR && !defined ALWAYS_COLORED
  #define DYN_COLOR \
    "AFL_NO_COLOR or AFL_NO_COLOUR: switch colored console output off\n"
#else
  #define DYN_COLOR
#endif

#ifdef AFL_PERSISTENT_RECORD
  #define PERSISTENT_MSG                                                 \
    "AFL_PERSISTENT_RECORD: record the last X inputs to every crash in " \
    "out/crashes\n"
#else
  #define PERSISTENT_MSG
#endif

    SAYF(
      "Environment variables used:\n"
      "LD_BIND_LAZY: do not set LD_BIND_NOW env var for target\n"
      "ASAN_OPTIONS: custom settings for ASAN\n"
      "              (must contain abort_on_error=1 and symbolize=0)\n"
      "MSAN_OPTIONS: custom settings for MSAN\n"
      "              (must contain exitcode="STRINGIFY(MSAN_ERROR)" and symbolize=0)\n"
      "AFL_AUTORESUME: resume fuzzing if directory specified by -o already exists\n"
      "AFL_BENCH_JUST_ONE: run the target just once\n"
      "AFL_BENCH_UNTIL_CRASH: exit soon when the first crashing input has been found\n"
      "AFL_CMPLOG_ONLY_NEW: do not run cmplog on initial testcases (good for resumes!)\n"
      "AFL_CRASH_EXITCODE: optional child exit code to be interpreted as crash\n"
      "AFL_CUSTOM_MUTATOR_LIBRARY: lib with afl_custom_fuzz() to mutate inputs\n"
      "AFL_CUSTOM_MUTATOR_ONLY: avoid AFL++'s internal mutators\n"
      "AFL_CYCLE_SCHEDULES: after completing a cycle, switch to a different -p schedule\n"
      "AFL_DEBUG: extra debugging output for Python mode trimming\n"
      "AFL_DEBUG_CHILD: do not suppress stdout/stderr from target\n"
      "AFL_DISABLE_TRIM: disable the trimming of test cases\n"
      "AFL_DUMB_FORKSRV: use fork server without feedback from target\n"
      "AFL_EXIT_WHEN_DONE: exit when all inputs are run and no new finds are found\n"
      "AFL_EXIT_ON_TIME: exit when no new coverage is found within the specified time\n"
      "AFL_EXIT_ON_SEED_ISSUES: exit on any kind of seed issues\n"
      "AFL_EXPAND_HAVOC_NOW: immediately enable expand havoc mode (default: after 60\n"
      "                      minutes and a cycle without finds)\n"
      "AFL_FAST_CAL: limit the calibration stage to three cycles for speedup\n"
      "AFL_FORCE_UI: force showing the status screen (for virtual consoles)\n"
      "AFL_FORKSRV_INIT_TMOUT: time spent waiting for forkserver during startup (in ms)\n"
      "AFL_HANG_TMOUT: override timeout value (in milliseconds)\n"
      "AFL_I_DONT_CARE_ABOUT_MISSING_CRASHES: don't warn about core dump handlers\n"
      "AFL_IGNORE_PROBLEMS: do not abort fuzzing if an incorrect setup is detected\n"
      "AFL_IGNORE_PROBLEMS_COVERAGE: if set in addition to AFL_IGNORE_PROBLEMS - also\n"
      "                              ignore those libs for coverage\n"
      "AFL_IGNORE_SEED_PROBLEMS: skip over crashes and timeouts in the seeds instead of\n"
      "                          exiting\n"
      "AFL_IGNORE_TIMEOUTS: do not process or save any timeouts\n"
      "AFL_IGNORE_UNKNOWN_ENVS: don't warn on unknown env vars\n"
      "AFL_IMPORT_FIRST: sync and import test cases from other fuzzer instances first\n"
      "AFL_INPUT_LEN_MIN/AFL_INPUT_LEN_MAX: like -g/-G set min/max fuzz length produced\n"
      "AFL_PIZZA_MODE: 1 - enforce pizza mode, -1 - disable for April 1st,\n"
      "                0 (default) - activate on April 1st\n"
      "AFL_KILL_SIGNAL: Signal ID delivered to child processes on timeout, etc.\n"
      "                 (default: SIGKILL)\n"
      "AFL_FORK_SERVER_KILL_SIGNAL: Kill signal for the fork server on termination\n"
      "                             (default: SIGTERM). If unset and AFL_KILL_SIGNAL is\n"
      "                             set, that value will be used.\n"
      "AFL_MAP_SIZE: the shared memory size for that target. must be >= the size\n"
      "              the target was compiled for\n"
      "AFL_MAX_DET_EXTRAS: if more entries are in the dictionary list than this value\n"
      "                    then they are randomly selected instead all of them being\n"
      "                    used. Defaults to 200.\n"
      "AFL_NO_AFFINITY: do not check for an unused cpu core to use for fuzzing\n"
      "AFL_TRY_AFFINITY: try to bind to an unused core, but don't fail if unsuccessful\n"
      "AFL_NO_ARITH: skip arithmetic mutations in deterministic stage\n"
      "AFL_NO_AUTODICT: do not load an offered auto dictionary compiled into a target\n"
      "AFL_NO_CPU_RED: avoid red color for showing very high cpu usage\n"
      "AFL_NO_FORKSRV: run target via execve instead of using the forkserver\n"
      "AFL_NO_SNAPSHOT: do not use the snapshot feature (if the snapshot lkm is loaded)\n"
      "AFL_NO_STARTUP_CALIBRATION: no initial seed calibration, start fuzzing at once\n"
      "AFL_NO_WARN_INSTABILITY: no warn about instability issues on startup calibration\n"
      "AFL_NO_UI: switch status screen off\n"
      "AFL_NYX_AUX_SIZE: size of the Nyx auxiliary buffer. Must be a multiple of 4096.\n"
      "                  Increase this value in case the crash reports are truncated.\n"
      "                  Default value is 4096.\n"
      "AFL_NYX_DISABLE_SNAPSHOT_MODE: disable snapshot mode (must be supported by the agent)\n"
      "AFL_NYX_LOG: output NYX hprintf messages to another file\n"
      "AFL_NYX_REUSE_SNAPSHOT: reuse an existing Nyx root snapshot\n"
      DYN_COLOR

      "AFL_PATH: path to AFL support binaries\n"
      "AFL_PYTHON_MODULE: mutate and trim inputs with the specified Python module\n"
      "AFL_QUIET: suppress forkserver status messages\n"

      PERSISTENT_MSG

      "AFL_POST_PROCESS_KEEP_ORIGINAL: save the file as it was prior post-processing to\n"
      "                                the queue, but execute the post-processed one\n"
      "AFL_PRELOAD: LD_PRELOAD / DYLD_INSERT_LIBRARIES settings for target\n"
      "AFL_TARGET_ENV: pass extra environment variables to target\n"
      "AFL_SHUFFLE_QUEUE: reorder the input queue randomly on startup\n"
      "AFL_SKIP_BIN_CHECK: skip afl compatibility checks, also disables auto map size\n"
      "AFL_SKIP_CPUFREQ: do not warn about variable cpu clocking\n"
      //"AFL_SKIP_CRASHES: during initial dry run do not terminate for crashing inputs\n"
      "AFL_STATSD: enables StatsD metrics collection\n"
      "AFL_STATSD_HOST: change default statsd host (default 127.0.0.1)\n"
      "AFL_STATSD_PORT: change default statsd port (default: 8125)\n"
      "AFL_STATSD_TAGS_FLAVOR: set statsd tags format (default: disable tags)\n"
      "                        suported formats: dogstatsd, librato, signalfx, influxdb\n"
      "AFL_SYNC_TIME: sync time between fuzzing instances (in minutes)\n"
      "AFL_FINAL_SYNC: sync a final time when exiting (will delay the exit!)\n"
      "AFL_NO_CRASH_README: do not create a README in the crashes directory\n"
      "AFL_TESTCACHE_SIZE: use a cache for testcases, improves performance (in MB)\n"
      "AFL_TMPDIR: directory to use for input file generation (ramdisk recommended)\n"
      "AFL_EARLY_FORKSERVER: force an early forkserver in an afl-clang-fast/\n"
      "                      afl-clang-lto/afl-gcc-fast target\n"
      "AFL_PERSISTENT: enforce persistent mode (if __AFL_LOOP is in a shared lib)\n"
      "AFL_DEFER_FORKSRV: enforced deferred forkserver (__AFL_INIT is in a shared lib)\n"
      "AFL_FUZZER_STATS_UPDATE_INTERVAL: interval to update fuzzer_stats file in\n"
      "                                  seconds (default: 60, minimum: 1)\n"
      "\n"
    );

  } else {

    SAYF(
        "To view also the supported environment variables of afl-fuzz please "
        "use \"-hh\".\n\n");

  }

#ifdef USE_PYTHON
  SAYF("Compiled with %s module support, see docs/custom_mutators.md\n",
       (char *)PYTHON_VERSION);
#else
  SAYF("Compiled without Python module support.\n");
#endif

#ifdef AFL_PERSISTENT_RECORD
  SAYF("Compiled with AFL_PERSISTENT_RECORD support.\n");
#else
  SAYF("Compiled without AFL_PERSISTENT_RECORD support.\n");
#endif

#ifdef USEMMAP
  SAYF("Compiled with shm_open support.\n");
#else
  SAYF("Compiled with shmat support.\n");
#endif

#ifdef ASAN_BUILD
  SAYF("Compiled with ASAN_BUILD.\n");
#endif

#ifdef NO_SPLICING
  SAYF("Compiled with NO_SPLICING.\n");
#endif

#ifdef FANCY_BOXES_NO_UTF
  SAYF("Compiled without UTF-8 support for line rendering in status screen.\n");
#endif

#ifdef PROFILING
  SAYF("Compiled with PROFILING.\n");
#endif

#ifdef INTROSPECTION
  SAYF("Compiled with INTROSPECTION.\n");
#endif

#ifdef _DEBUG
  SAYF("Compiled with _DEBUG.\n");
#endif

#ifdef _AFL_DOCUMENT_MUTATIONS
  SAYF("Compiled with _AFL_DOCUMENT_MUTATIONS.\n");
#endif

  SAYF("For additional help please consult %s/README.md :)\n\n", doc_path);

  exit(1);
#undef PHYTON_SUPPORT

}

#ifndef AFL_LIB

static int stricmp(char const *a, char const *b) {

  if (!a || !b) { FATAL("Null reference"); }

  for (;; ++a, ++b) {

    int d;
    d = tolower((int)*a) - tolower((int)*b);
    if (d != 0 || !*a) { return d; }

  }

}

static void fasan_check_afl_preload(char *afl_preload) {

  char   first_preload[PATH_MAX + 1] = {0};
  char  *separator = strchr(afl_preload, ':');
  size_t first_preload_len = PATH_MAX;
  char  *basename;
  char   clang_runtime_prefix[] = "libclang_rt.asan";

  if (separator != NULL && (separator - afl_preload) < PATH_MAX) {

    first_preload_len = separator - afl_preload;

  }

  strncpy(first_preload, afl_preload, first_preload_len);

  basename = strrchr(first_preload, '/');
  if (basename == NULL) {

    basename = first_preload;

  } else {

    basename = basename + 1;

  }

  if (strncmp(basename, clang_runtime_prefix,
              sizeof(clang_runtime_prefix) - 1) != 0) {

    FATAL("Address Sanitizer DSO must be the first DSO in AFL_PRELOAD");

  }

  if (access(first_preload, R_OK) != 0) {

    FATAL("Address Sanitizer DSO not found");

  }

  OKF("Found ASAN DSO: %s", first_preload);

}

/* Main entry point */

int main(int argc, char **argv_orig, char **envp) {

  s32 opt, auto_sync = 0 /*, user_set_cache = 0*/;
  u64 prev_queued = 0;
  u32 sync_interval_cnt = 0, seek_to = 0, show_help = 0, default_output = 1,
      map_size = get_map_size();
  u8 *extras_dir[4];
  u8  mem_limit_given = 0, exit_1 = 0, debug = 0,
     extras_dir_cnt = 0 /*, have_p = 0*/;
  char  *afl_preload;
  char  *frida_afl_preload = NULL;
  char **use_argv;

  struct timeval  tv;
  struct timezone tz;

  doc_path = access(DOC_PATH, F_OK) != 0 ? (u8 *)"docs" : (u8 *)DOC_PATH;

  if (argc > 1 && strcmp(argv_orig[1], "--version") == 0) {

    printf("afl-fuzz" VERSION "\n");
    exit(0);

  }

  if (argc > 1 && strcmp(argv_orig[1], "--help") == 0) {

    usage(argv_orig[0], 1);
    exit(0);

  }

  #if defined USE_COLOR && defined ALWAYS_COLORED
  if (getenv("AFL_NO_COLOR") || getenv("AFL_NO_COLOUR")) {

    WARNF(
        "Setting AFL_NO_COLOR has no effect (colors are configured on at "
        "compile time)");

  }

  #endif

  char **argv = argv_cpy_dup(argc, argv_orig);

  afl_state_t *afl = calloc(1, sizeof(afl_state_t));
  if (!afl) { FATAL("Could not create afl state"); }

  if (get_afl_env("AFL_DEBUG")) { debug = afl->debug = 1; }

  afl_state_init(afl, map_size);
  afl->debug = debug;
  afl_fsrv_init(&afl->fsrv);
  if (debug) { afl->fsrv.debug = true; }
  read_afl_environment(afl, envp);
  if (afl->shm.map_size) { afl->fsrv.map_size = afl->shm.map_size; }
  exit_1 = !!afl->afl_env.afl_bench_just_one;

  SAYF(cCYA "afl-fuzz" VERSION cRST
            " based on afl by Michal Zalewski and a large online community\n");

  gettimeofday(&tv, &tz);
  rand_set_seed(afl, tv.tv_sec ^ tv.tv_usec ^ getpid());

  afl->shmem_testcase_mode = 1;  // we always try to perform shmem fuzzing

  // still available: HjJkKqruvwz
  while ((opt = getopt(argc, argv,
                       "+a:Ab:B:c:CdDke:E:f:F:g:G:hi:I:l:L:m:M:nNo:Op:P:QRs:S:t:"
                       "T:UV:WXx:YZ")) > 0) {

    switch (opt) {

      case 'a':

        if (!stricmp(optarg, "text") || !stricmp(optarg, "ascii") ||
            !stricmp(optarg, "txt") || !stricmp(optarg, "asc")) {

          afl->input_mode = 1;

        } else if (!stricmp(optarg, "bin") || !stricmp(optarg, "binary")) {

          afl->input_mode = 2;

        } else if (!stricmp(optarg, "def") || !stricmp(optarg, "default")) {

          afl->input_mode = 0;

        } else {

          FATAL("-a input mode needs to be \"text\" or \"binary\".");

        }

        break;

      case 'P':
        if (!stricmp(optarg, "explore") || !stricmp(optarg, "exploration")) {

          afl->fuzz_mode = 0;
          afl->switch_fuzz_mode = 0;

        } else if (!stricmp(optarg, "exploit") ||

                   !stricmp(optarg, "exploitation")) {

          afl->fuzz_mode = 1;
          afl->switch_fuzz_mode = 0;

        } else {

          if ((afl->switch_fuzz_mode = (u32)atoi(optarg)) > INT_MAX) {

            FATAL(
                "Parameter for option -P must be \"explore\", \"exploit\" or a "
                "number!");

          } else {

            afl->switch_fuzz_mode *= 1000;

          }

        }

        break;

      case 'g':
        afl->min_length = atoi(optarg);
        break;

      case 'k':
        afl->line_search = 1;
        break;

      case 'G':
        afl->max_length = atoi(optarg);
        break;

      case 'Z':
        afl->old_seed_selection = 1;
        break;

      case 'I':
        afl->infoexec = optarg;
        break;

      case 'b': {                                          /* bind CPU core */

        if (afl->cpu_to_bind != -1) FATAL("Multiple -b options not supported");

        if (sscanf(optarg, "%d", &afl->cpu_to_bind) < 0) {

          FATAL("Bad syntax used for -b");

        }

        break;

      }

      case 'c': {

        if (strcmp(optarg, "-") == 0) {

          if (afl->shm.cmplog_mode) {

            ACTF("Disabling cmplog again because of '-c -'.");
            afl->shm.cmplog_mode = 0;
            afl->cmplog_binary = NULL;

          }

        } else {

          afl->shm.cmplog_mode = 1;
          afl->cmplog_binary = ck_strdup(optarg);

        }

        break;

      }

      case 's': {

        if (optarg == NULL) { FATAL("No valid seed provided. Got NULL."); }
        rand_set_seed(afl, strtoul(optarg, 0L, 10));
        afl->fixed_seed = 1;
        break;

      }

      case 'p':                                           /* Power schedule */

        if (!stricmp(optarg, "fast")) {

          afl->schedule = FAST;

        } else if (!stricmp(optarg, "coe")) {

          afl->schedule = COE;

        } else if (!stricmp(optarg, "exploit")) {

          afl->schedule = EXPLOIT;

        } else if (!stricmp(optarg, "lin")) {

          afl->schedule = LIN;

        } else if (!stricmp(optarg, "quad")) {

          afl->schedule = QUAD;

        } else if (!stricmp(optarg, "mopt") || !stricmp(optarg, "mmopt")) {

          afl->schedule = MMOPT;

        } else if (!stricmp(optarg, "rare")) {

          afl->schedule = RARE;

        } else if (!stricmp(optarg, "explore") || !stricmp(optarg, "afl") ||

                   !stricmp(optarg, "default") ||

                   !stricmp(optarg, "normal")) {

          afl->schedule = EXPLORE;

        } else if (!stricmp(optarg, "seek")) {

          afl->schedule = SEEK;

        } else if (!stricmp(optarg, "wd_scheduler")) {

          afl->schedule = WD_SCHEDULER;

        } else {

          FATAL("Unknown -p power schedule");

        }

        // have_p = 1;

        break;

      case 'e':

        if (afl->file_extension) { FATAL("Multiple -e options not supported"); }

        afl->file_extension = optarg;

        break;

      case 'i':                                                /* input dir */

        if (afl->in_dir) { FATAL("Multiple -i options not supported"); }
        if (optarg == NULL) { FATAL("Invalid -i option (got NULL)."); }
        afl->in_dir = optarg;

        if (!strcmp(afl->in_dir, "-")) { afl->in_place_resume = 1; }

        break;

      case 'o':                                               /* output dir */

        if (afl->out_dir) { FATAL("Multiple -o options not supported"); }
        afl->out_dir = optarg;
        break;

      case 'M': {                                           /* main sync ID */

        u8 *c;

        if (afl->non_instrumented_mode) {

          FATAL("-M is not supported in non-instrumented mode");

        }

        if (afl->fsrv.cs_mode) {

          FATAL("-M is not supported in ARM CoreSight mode");

        }

        if (afl->sync_id) { FATAL("Multiple -S or -M options not supported"); }

        /* sanity check for argument: should not begin with '-' (possible
         * option) */
        if (optarg && *optarg == '-') {

          FATAL(
              "argument for -M started with a dash '-', which is used for "
              "options");

        }

        afl->sync_id = ck_strdup(optarg);
        afl->old_seed_selection = 1;  // force old queue walking seed selection
        afl->disable_trim = 1;        // disable trimming

        if ((c = strchr(afl->sync_id, ':'))) {

          *c = 0;

          if (sscanf(c + 1, "%u/%u", &afl->main_node_id, &afl->main_node_max) !=
                  2 ||
              !afl->main_node_id || !afl->main_node_max ||
              afl->main_node_id > afl->main_node_max ||
              afl->main_node_max > 1000000) {

            FATAL("Bogus main node ID passed to -M");

          }

        }

        afl->is_main_node = 1;

      }

      break;

      case 'S':                                        /* secondary sync id */

        if (afl->non_instrumented_mode) {

          FATAL("-S is not supported in non-instrumented mode");

        }

        if (afl->fsrv.cs_mode) {

          FATAL("-S is not supported in ARM CoreSight mode");

        }

        if (afl->sync_id) { FATAL("Multiple -S or -M options not supported"); }

        /* sanity check for argument: should not begin with '-' (possible
         * option) */
        if (optarg && *optarg == '-') {

          FATAL(
              "argument for -M started with a dash '-', which is used for "
              "options");

        }

        afl->sync_id = ck_strdup(optarg);
        afl->is_secondary_node = 1;
        break;

      case 'F':                                         /* foreign sync dir */

        if (!optarg) { FATAL("Missing path for -F"); }
        if (!afl->is_main_node) {

          FATAL(
              "Option -F can only be specified after the -M option for the "
              "main fuzzer of a fuzzing campaign");

        }

        if (afl->foreign_sync_cnt >= FOREIGN_SYNCS_MAX) {

          FATAL("Maximum %u entried of -F option can be specified",
                FOREIGN_SYNCS_MAX);

        }

        afl->foreign_syncs[afl->foreign_sync_cnt].dir = optarg;
        while (afl->foreign_syncs[afl->foreign_sync_cnt]
                   .dir[strlen(afl->foreign_syncs[afl->foreign_sync_cnt].dir) -
                        1] == '/') {

          afl->foreign_syncs[afl->foreign_sync_cnt]
              .dir[strlen(afl->foreign_syncs[afl->foreign_sync_cnt].dir) - 1] =
              0;

        }

        afl->foreign_sync_cnt++;
        break;

      case 'f':                                              /* target file */

        if (afl->fsrv.out_file) { FATAL("Multiple -f options not supported"); }

        afl->fsrv.out_file = ck_strdup(optarg);
        afl->fsrv.use_stdin = 0;
        default_output = 0;
        break;

      case 'x':                                               /* dictionary */

        if (extras_dir_cnt >= 4) {

          FATAL("More than four -x options are not supported");

        }

        extras_dir[extras_dir_cnt++] = optarg;
        break;

      case 't': {                                                /* timeout */

        u8 suffix = 0;

        if (afl->timeout_given) { FATAL("Multiple -t options not supported"); }

        if (!optarg ||
            sscanf(optarg, "%u%c", &afl->fsrv.exec_tmout, &suffix) < 1 ||
            optarg[0] == '-') {

          FATAL("Bad syntax used for -t");

        }

        if (afl->fsrv.exec_tmout < 5) { FATAL("Dangerously low value of -t"); }

        if (suffix == '+') {

          afl->timeout_given = 2;

        } else {

          afl->timeout_given = 1;

        }

        break;

      }

      case 'm': {                                              /* mem limit */

        u8 suffix = 'M';

        if (mem_limit_given) { FATAL("Multiple -m options not supported"); }
        mem_limit_given = 1;

        if (!optarg) { FATAL("Wrong usage of -m"); }

        if (!strcmp(optarg, "none")) {

          afl->fsrv.mem_limit = 0;
          break;

        }

        if (sscanf(optarg, "%llu%c", &afl->fsrv.mem_limit, &suffix) < 1 ||
            optarg[0] == '-') {

          FATAL("Bad syntax used for -m");

        }

        switch (suffix) {

          case 'T':
            afl->fsrv.mem_limit *= 1024 * 1024;
            break;
          case 'G':
            afl->fsrv.mem_limit *= 1024;
            break;
          case 'k':
            afl->fsrv.mem_limit /= 1024;
            break;
          case 'M':
            break;

          default:
            FATAL("Unsupported suffix or bad syntax for -m");

        }

        if (afl->fsrv.mem_limit < 5) { FATAL("Dangerously low value of -m"); }

        if (sizeof(rlim_t) == 4 && afl->fsrv.mem_limit > 2000) {

          FATAL("Value of -m out of range on 32-bit systems");

        }

      }

      break;

      case 'D':                                    /* enforce deterministic */

        afl->skip_deterministic = 0;
        break;

      case 'd':                                       /* skip deterministic */

        afl->skip_deterministic = 1;
        break;

      case 'B':                                              /* load bitmap */

        /* This is a secret undocumented option! It is useful if you find
           an interesting test case during a normal fuzzing process, and want
           to mutate it without rediscovering any of the test cases already
           found during an earlier run.

           To use this mode, you need to point -B to the fuzz_bitmap produced
           by an earlier run for the exact same binary... and that's it.

           I only used this once or twice to get variants of a particular
           file, so I'm not making this an official setting. */

        if (afl->in_bitmap) { FATAL("Multiple -B options not supported"); }

        afl->in_bitmap = optarg;
        break;

      case 'C':                                               /* crash mode */

        if (afl->crash_mode) { FATAL("Multiple -C options not supported"); }
        afl->crash_mode = FSRV_RUN_CRASH;
        break;

      case 'n':                                                /* dumb mode */

        if (afl->is_main_node || afl->is_secondary_node) {

          FATAL("Non instrumented mode is not supported with -M / -S");

        }

        if (afl->non_instrumented_mode) {

          FATAL("Multiple -n options not supported");

        }

        if (afl->afl_env.afl_dumb_forksrv) {

          afl->non_instrumented_mode = 2;

        } else {

          afl->non_instrumented_mode = 1;

        }

        break;

      case 'T':                                                   /* banner */

        if (afl->use_banner) { FATAL("Multiple -T options not supported"); }
        afl->use_banner = optarg;
        break;

  #ifdef __linux__
      case 'X':                                                 /* NYX mode */

        if (afl->fsrv.nyx_mode) { FATAL("Multiple -X options not supported"); }

        afl->fsrv.nyx_parent = true;
        afl->fsrv.nyx_standalone = true;
        afl->fsrv.nyx_mode = 1;
        afl->fsrv.nyx_id = 0;

        break;

      case 'Y':                                     /* NYX distributed mode */
        if (afl->fsrv.nyx_mode) { FATAL("Multiple -Y options not supported"); }

        afl->fsrv.nyx_mode = 1;

        break;
  #else
      case 'X':
      case 'Y':
        FATAL("Nyx mode is only availabe on linux...");
        break;
  #endif
      case 'A':                                           /* CoreSight mode */

  #if !defined(__aarch64__) || !defined(__linux__)
        FATAL("-A option is not supported on this platform");
  #endif

        if (afl->is_main_node || afl->is_secondary_node) {

          FATAL("ARM CoreSight mode is not supported with -M / -S");

        }

        if (afl->fsrv.cs_mode) { FATAL("Multiple -A options not supported"); }

        afl->fsrv.cs_mode = 1;

        break;

      case 'O':                                               /* FRIDA mode */

        if (afl->fsrv.frida_mode) {

          FATAL("Multiple -O options not supported");

        }

        afl->fsrv.frida_mode = 1;
        if (get_afl_env("AFL_USE_FASAN")) { afl->fsrv.frida_asan = 1; }

        break;

      case 'Q':                                                /* QEMU mode */

        if (afl->fsrv.qemu_mode) { FATAL("Multiple -Q options not supported"); }

        afl->fsrv.qemu_mode = 1;

        if (!mem_limit_given) { afl->fsrv.mem_limit = MEM_LIMIT_QEMU; }

        break;

      case 'N':                                             /* Unicorn mode */

        if (afl->no_unlink) { FATAL("Multiple -N options not supported"); }
        afl->fsrv.no_unlink = (afl->no_unlink = true);

        break;

      case 'U':                                             /* Unicorn mode */

        if (afl->unicorn_mode) { FATAL("Multiple -U options not supported"); }
        afl->unicorn_mode = 1;

        if (!mem_limit_given) { afl->fsrv.mem_limit = MEM_LIMIT_UNICORN; }

        break;

      case 'W':                                           /* Wine+QEMU mode */

        if (afl->use_wine) { FATAL("Multiple -W options not supported"); }
        afl->fsrv.qemu_mode = 1;
        afl->use_wine = 1;

        if (!mem_limit_given) { afl->fsrv.mem_limit = 0; }

        break;

      case 'V': {

        afl->most_time_key = 1;
        if (!optarg || sscanf(optarg, "%llu", &afl->most_time) < 1 ||
            optarg[0] == '-') {

          FATAL("Bad syntax used for -V");

        }

      } break;

      case 'E': {

        afl->most_execs_key = 1;
        if (!optarg || sscanf(optarg, "%llu", &afl->most_execs) < 1 ||
            optarg[0] == '-') {

          FATAL("Bad syntax used for -E");

        }

      } break;

      case 'l': {

        if (!optarg) { FATAL("missing parameter for 'l'"); }
        char *c = optarg;
        while (*c) {

          switch (*c) {

            case '0':
            case '1':
              afl->cmplog_lvl = 1;
              break;
            case '2':
              afl->cmplog_lvl = 2;
              break;
            case '3':
              afl->cmplog_lvl = 3;

              if (!afl->disable_trim) {

                ACTF("Deactivating trimming due CMPLOG level 3");
                afl->disable_trim = 1;

              }

              break;
            case 'a':
            case 'A':
              afl->cmplog_enable_arith = 1;
              break;
            case 's':
            case 'S':
              afl->cmplog_enable_scale = 1;
              break;
            case 't':
            case 'T':
              afl->cmplog_enable_transform = 1;
              break;
            case 'x':
            case 'X':
              afl->cmplog_enable_xtreme_transform = 1;
              break;
            case 'r':
            case 'R':
              afl->cmplog_random_colorization = 1;
              break;
            default:
              FATAL("Unknown option value '%c' in -l %s", *c, optarg);

          }

          ++c;

        }

        if (afl->cmplog_lvl == CMPLOG_LVL_MAX) {

          afl->cmplog_max_filesize = MAX_FILE;

        }

      } break;

      case 'L': {                                              /* MOpt mode */

        if (afl->limit_time_sig) { FATAL("Multiple -L options not supported"); }

        afl->havoc_max_mult = HAVOC_MAX_MULT_MOPT;

        if (sscanf(optarg, "%d", &afl->limit_time_puppet) < 1) {

          FATAL("Bad syntax used for -L");

        }

        if (afl->limit_time_puppet == -1) {

          afl->limit_time_sig = -1;
          afl->limit_time_puppet = 0;

        } else if (afl->limit_time_puppet < 0) {

          FATAL("-L value must be between 0 and 2000000 or -1");

        } else {

          afl->limit_time_sig = 1;

        }

        u64 limit_time_puppet2 = afl->limit_time_puppet * 60 * 1000;

        if ((s32)limit_time_puppet2 < afl->limit_time_puppet) {

          FATAL("limit_time overflow");

        }

        afl->limit_time_puppet = limit_time_puppet2;
        afl->swarm_now = 0;
        if (afl->limit_time_puppet == 0) { afl->key_puppet = 1; }

        int j;
        int tmp_swarm = 0;

        if (afl->g_now > afl->g_max) { afl->g_now = 0; }
        afl->w_now = (afl->w_init - afl->w_end) * (afl->g_max - afl->g_now) /
                         (afl->g_max) +
                     afl->w_end;

        for (tmp_swarm = 0; tmp_swarm < swarm_num; ++tmp_swarm) {

          double total_puppet_temp = 0.0;
          afl->swarm_fitness[tmp_swarm] = 0.0;

          for (j = 0; j < operator_num; ++j) {

            afl->stage_finds_puppet[tmp_swarm][j] = 0;
            afl->probability_now[tmp_swarm][j] = 0.0;
            afl->x_now[tmp_swarm][j] =
                ((double)(random() % 7000) * 0.0001 + 0.1);
            total_puppet_temp += afl->x_now[tmp_swarm][j];
            afl->v_now[tmp_swarm][j] = 0.1;
            afl->L_best[tmp_swarm][j] = 0.5;
            afl->G_best[j] = 0.5;
            afl->eff_best[tmp_swarm][j] = 0.0;

          }

          for (j = 0; j < operator_num; ++j) {

            afl->stage_cycles_puppet_v2[tmp_swarm][j] =
                afl->stage_cycles_puppet[tmp_swarm][j];
            afl->stage_finds_puppet_v2[tmp_swarm][j] =
                afl->stage_finds_puppet[tmp_swarm][j];
            afl->x_now[tmp_swarm][j] =
                afl->x_now[tmp_swarm][j] / total_puppet_temp;

          }

          double x_temp = 0.0;

          for (j = 0; j < operator_num; ++j) {

            afl->probability_now[tmp_swarm][j] = 0.0;
            afl->v_now[tmp_swarm][j] =
                afl->w_now * afl->v_now[tmp_swarm][j] +
                RAND_C *
                    (afl->L_best[tmp_swarm][j] - afl->x_now[tmp_swarm][j]) +
                RAND_C * (afl->G_best[j] - afl->x_now[tmp_swarm][j]);

            afl->x_now[tmp_swarm][j] += afl->v_now[tmp_swarm][j];

            if (afl->x_now[tmp_swarm][j] > v_max) {

              afl->x_now[tmp_swarm][j] = v_max;

            } else if (afl->x_now[tmp_swarm][j] < v_min) {

              afl->x_now[tmp_swarm][j] = v_min;

            }

            x_temp += afl->x_now[tmp_swarm][j];

          }

          for (j = 0; j < operator_num; ++j) {

            afl->x_now[tmp_swarm][j] = afl->x_now[tmp_swarm][j] / x_temp;
            if (likely(j != 0)) {

              afl->probability_now[tmp_swarm][j] =
                  afl->probability_now[tmp_swarm][j - 1] +
                  afl->x_now[tmp_swarm][j];

            } else {

              afl->probability_now[tmp_swarm][j] = afl->x_now[tmp_swarm][j];

            }

          }

          if (afl->probability_now[tmp_swarm][operator_num - 1] < 0.99 ||
              afl->probability_now[tmp_swarm][operator_num - 1] > 1.01) {

            FATAL("ERROR probability");

          }

        }

        for (j = 0; j < operator_num; ++j) {

          afl->core_operator_finds_puppet[j] = 0;
          afl->core_operator_finds_puppet_v2[j] = 0;
          afl->core_operator_cycles_puppet[j] = 0;
          afl->core_operator_cycles_puppet_v2[j] = 0;
          afl->core_operator_cycles_puppet_v3[j] = 0;

        }

        WARNF(
            "Note that the MOpt mode is not maintained and is not as effective "
            "as normal havoc mode.");

      } break;

      case 'h':
        show_help++;
        break;  // not needed

      case 'R':

        FATAL(
            "Radamsa is now a custom mutator, please use that "
            "(custom_mutators/radamsa/).");

        break;

      default:
        if (!show_help) { show_help = 1; }

    }

  }

  if (afl->sync_id && strcmp(afl->sync_id, "addseeds") == 0) {

    FATAL("-M/-S name 'addseeds' is a reserved name, choose something else");

  }

  if (afl->is_main_node == 1 && afl->schedule != FAST &&
      afl->schedule != EXPLORE) {

    FATAL("-M is compatible only with fast and explore -p power schedules");

  }

  if (optind == argc || !afl->in_dir || !afl->out_dir || show_help) {

    usage(argv[0], show_help);

  }

  if (unlikely(afl->afl_env.afl_persistent_record)) {

  #ifdef AFL_PERSISTENT_RECORD

    afl->fsrv.persistent_record = atoi(afl->afl_env.afl_persistent_record);

    if (afl->fsrv.persistent_record < 2) {

      FATAL(
          "AFL_PERSISTENT_RECORD value must be be at least 2, recommended is "
          "100 or 1000.");

    }

  #else

    FATAL(
        "afl-fuzz was not compiled with AFL_PERSISTENT_RECORD enabled in "
        "config.h!");

  #endif

  }

  if (afl->fsrv.mem_limit && afl->shm.cmplog_mode) afl->fsrv.mem_limit += 260;

  OKF("AFL++ is maintained by Marc \"van Hauser\" Heuse, Dominik Maier, Andrea "
      "Fioraldi and Heiko \"hexcoder\" Eißfeldt");
  OKF("AFL++ is open source, get it at "
      "https://github.com/AFLplusplus/AFLplusplus");
  OKF("NOTE: AFL++ >= v3 has changed defaults and behaviours - see README.md");

  #ifdef __linux__
  if (afl->fsrv.nyx_mode) {

    OKF("AFL++ Nyx mode is enabled (developed and mainted by Sergej Schumilo)");
    OKF("Nyx is open source, get it at https://github.com/Nyx-Fuzz");

  }

  #endif
  if (!afl->skip_deterministic && afl->afl_env.afl_custom_mutator_only) {

    FATAL(
        "Using -D determinstic fuzzing is incompatible with "
        "AFL_CUSTOM_MUTATOR_ONLY!");

  }

  if (afl->fixed_seed) {

    OKF("Running with fixed seed: %u", (u32)afl->init_seed);

  }

  #if defined(__SANITIZE_ADDRESS__)
  if (afl->fsrv.mem_limit) {

    WARNF("in the ASAN build we disable all memory limits");
    afl->fsrv.mem_limit = 0;

  }

  #endif

  configure_afl_kill_signals(&afl->fsrv, afl->afl_env.afl_child_kill_signal,
                             afl->afl_env.afl_fsrv_kill_signal,
                             (afl->fsrv.qemu_mode || afl->unicorn_mode
  #ifdef __linux__
                              || afl->fsrv.nyx_mode
  #endif
                              )
                                 ? SIGKILL
                                 : SIGTERM);

  setup_signal_handlers();
  check_asan_opts(afl);

  afl->power_name = power_names[afl->schedule];

  if (!afl->non_instrumented_mode && !afl->sync_id) {

    auto_sync = 1;
    afl->sync_id = ck_strdup("default");
    afl->is_secondary_node = 1;
    OKF("No -M/-S set, autoconfiguring for \"-S %s\"", afl->sync_id);

  }

  #ifdef __linux__
  if (afl->fsrv.nyx_mode) {

    if (afl->fsrv.nyx_standalone && strcmp(afl->sync_id, "default") != 0) {

      FATAL(
          "distributed fuzzing is not supported in this Nyx mode (use -Y "
          "instead)");

    }

    if (!afl->fsrv.nyx_standalone) {

      if (afl->is_main_node) {

        if (strcmp("0", afl->sync_id) != 0) {

          FATAL(
              "for Nyx -Y mode, the Main (-M) parameter has to be set to 0 (-M "
              "0)");

        }

        afl->fsrv.nyx_parent = true;
        afl->fsrv.nyx_id = 0;

      }

      if (afl->is_secondary_node) {

        long nyx_id = strtol(afl->sync_id, NULL, 10);

        if (nyx_id == 0 || nyx_id == LONG_MAX) {

          FATAL(
              "for Nyx -Y mode, the Secondary (-S) parameter has to be a "
              "numeric value and >= 1 (e.g. -S 1)");

        }

        afl->fsrv.nyx_id = nyx_id;

      }

    }

  }

  #endif

  if (afl->sync_id) {

    if (strlen(afl->sync_id) > 50) {

      FATAL("sync_id max length is 50 characters");

    }

    fix_up_sync(afl);

  }

  if (!strcmp(afl->in_dir, afl->out_dir)) {

    FATAL("Input and output directories can't be the same");

  }

  if (afl->non_instrumented_mode) {

    if (afl->crash_mode) { FATAL("-C and -n are mutually exclusive"); }
    if (afl->fsrv.frida_mode) { FATAL("-O and -n are mutually exclusive"); }
    if (afl->fsrv.qemu_mode) { FATAL("-Q and -n are mutually exclusive"); }
    if (afl->fsrv.cs_mode) { FATAL("-A and -n are mutually exclusive"); }
    if (afl->unicorn_mode) { FATAL("-U and -n are mutually exclusive"); }

  }

  setenv("__AFL_OUT_DIR", afl->out_dir, 1);

  if (get_afl_env("AFL_DISABLE_TRIM")) { afl->disable_trim = 1; }

  if (getenv("AFL_NO_UI") && getenv("AFL_FORCE_UI")) {

    FATAL("AFL_NO_UI and AFL_FORCE_UI are mutually exclusive");

  }

  if (unlikely(afl->afl_env.afl_statsd)) { statsd_setup_format(afl); }

  if (!afl->use_banner) { afl->use_banner = argv[optind]; }

  if (afl->shm.cmplog_mode && strcmp("0", afl->cmplog_binary) == 0) {

    afl->cmplog_binary = strdup(argv[optind]);

  }

  if (strchr(argv[optind], '/') == NULL && !afl->unicorn_mode) {

    WARNF(cLRD
          "Target binary called without a prefixed path, make sure you are "
          "fuzzing the right binary: " cRST "%s",
          argv[optind]);

  }

  ACTF("Getting to work...");

  switch (afl->schedule) {

    case FAST:
      OKF("Using exponential power schedule (FAST)");
      break;
    case COE:
      OKF("Using cut-off exponential power schedule (COE)");
      break;
    case EXPLOIT:
      OKF("Using exploitation-based constant power schedule (EXPLOIT)");
      break;
    case LIN:
      OKF("Using linear power schedule (LIN)");
      break;
    case QUAD:
      OKF("Using quadratic power schedule (QUAD)");
      break;
    case MMOPT:
      OKF("Using modified MOpt power schedule (MMOPT)");
      break;
    case RARE:
      OKF("Using rare edge focus power schedule (RARE)");
      break;
    case SEEK:
      OKF("Using seek power schedule (SEEK)");
      break;
    case EXPLORE:
      OKF("Using exploration-based constant power schedule (EXPLORE)");
      break;
    case WD_SCHEDULER:
      OKF("Using online stochastic control-based seed scheduler WD-Scheduler");
      break;
    default:
      FATAL("Unknown power schedule");
      break;

  }

  if (afl->shm.cmplog_mode) { OKF("CmpLog level: %u", afl->cmplog_lvl); }

  /* Dynamically allocate memory for AFLFast schedules */
  if (afl->schedule >= FAST && afl->schedule <= RARE) {

    afl->n_fuzz = ck_alloc(N_FUZZ_SIZE * sizeof(u32));

  }

  if (get_afl_env("AFL_NO_FORKSRV")) { afl->no_forkserver = 1; }
  if (get_afl_env("AFL_NO_CPU_RED")) { afl->no_cpu_meter_red = 1; }
  if (get_afl_env("AFL_NO_ARITH")) { afl->no_arith = 1; }
  if (get_afl_env("AFL_SHUFFLE_QUEUE")) { afl->shuffle_queue = 1; }
  if (get_afl_env("AFL_EXPAND_HAVOC_NOW")) { afl->expand_havoc = 1; }

  if (afl->afl_env.afl_autoresume) {

    afl->autoresume = 1;
    if (afl->in_place_resume) {

      SAYF("AFL_AUTORESUME has no effect for '-i -'");

    }

  }

  if (afl->afl_env.afl_hang_tmout) {

    s32 hang_tmout = atoi(afl->afl_env.afl_hang_tmout);
    if (hang_tmout < 1) { FATAL("Invalid value for AFL_HANG_TMOUT"); }
    afl->hang_tmout = (u32)hang_tmout;

  }

  if (afl->afl_env.afl_exit_on_time) {

    u64 exit_on_time = atoi(afl->afl_env.afl_exit_on_time);
    afl->exit_on_time = (u64)exit_on_time * 1000;

  }

  if (afl->afl_env.afl_max_det_extras) {

    s32 max_det_extras = atoi(afl->afl_env.afl_max_det_extras);
    if (max_det_extras < 1) { FATAL("Invalid value for AFL_MAX_DET_EXTRAS"); }
    afl->max_det_extras = (u32)max_det_extras;

  } else {

    afl->max_det_extras = MAX_DET_EXTRAS;

  }

  if (afl->afl_env.afl_testcache_size) {

    afl->q_testcase_max_cache_size =
        (u64)atoi(afl->afl_env.afl_testcache_size) * 1048576;

  }

  if (afl->afl_env.afl_testcache_entries) {

    afl->q_testcase_max_cache_entries =
        (u32)atoi(afl->afl_env.afl_testcache_entries);

    // user_set_cache = 1;

  }

  if (!afl->afl_env.afl_testcache_size || !afl->afl_env.afl_testcache_entries) {

    afl->afl_env.afl_testcache_entries = 0;
    afl->afl_env.afl_testcache_size = 0;

  }

  if (!afl->q_testcase_max_cache_size) {

    ACTF(
        "No testcache was configured. it is recommended to use a testcache, it "
        "improves performance: set AFL_TESTCACHE_SIZE=(value in MB)");

  } else if (afl->q_testcase_max_cache_size < 2 * MAX_FILE) {

    FATAL("AFL_TESTCACHE_SIZE must be set to %ld or more, or 0 to disable",
          (2 * MAX_FILE) % 1048576 == 0 ? (2 * MAX_FILE) / 1048576
                                        : 1 + ((2 * MAX_FILE) / 1048576));

  } else {

    OKF("Enabled testcache with %llu MB",
        afl->q_testcase_max_cache_size / 1048576);

  }

  if (afl->afl_env.afl_forksrv_init_tmout) {

    afl->fsrv.init_tmout = atoi(afl->afl_env.afl_forksrv_init_tmout);
    if (!afl->fsrv.init_tmout) {

      FATAL("Invalid value of AFL_FORKSRV_INIT_TMOUT");

    }

  } else {

    afl->fsrv.init_tmout = afl->fsrv.exec_tmout * FORK_WAIT_MULT;

  }

  if (afl->afl_env.afl_crash_exitcode) {

    long exitcode = strtol(afl->afl_env.afl_crash_exitcode, NULL, 10);
    if ((!exitcode && (errno == EINVAL || errno == ERANGE)) ||
        exitcode < -127 || exitcode > 128) {

      FATAL("Invalid crash exitcode, expected -127 to 128, but got %s",
            afl->afl_env.afl_crash_exitcode);

    }

    afl->fsrv.uses_crash_exitcode = true;
    // WEXITSTATUS is 8 bit unsigned
    afl->fsrv.crash_exitcode = (u8)exitcode;

  }

  if (afl->non_instrumented_mode == 2 && afl->no_forkserver) {

    FATAL("AFL_DUMB_FORKSRV and AFL_NO_FORKSRV are mutually exclusive");

  }

  OKF("Generating fuzz data with a length of min=%u max=%u", afl->min_length,
      afl->max_length);
  u32 min_alloc = MAX(64U, afl->min_length);
  afl_realloc(AFL_BUF_PARAM(in_scratch), min_alloc);
  afl_realloc(AFL_BUF_PARAM(in), min_alloc);
  afl_realloc(AFL_BUF_PARAM(out_scratch), min_alloc);
  afl_realloc(AFL_BUF_PARAM(out), min_alloc);
  afl_realloc(AFL_BUF_PARAM(eff), min_alloc);
  afl_realloc(AFL_BUF_PARAM(ex), min_alloc);

  afl->fsrv.use_fauxsrv = afl->non_instrumented_mode == 1 || afl->no_forkserver;

  #ifdef __linux__
  if (!afl->fsrv.nyx_mode) {

    check_crash_handling();
    check_cpu_governor(afl);

  } else {

    u8 *libnyx_binary = find_afl_binary(argv[0], "libnyx.so");
    afl->fsrv.nyx_handlers = afl_load_libnyx_plugin(libnyx_binary);
    if (afl->fsrv.nyx_handlers == NULL) {

      FATAL("failed to initialize libnyx.so...");

    }

  }

  #else
  check_crash_handling();
  check_cpu_governor(afl);
  #endif

  if (getenv("LD_PRELOAD")) {

    WARNF(
        "LD_PRELOAD is set, are you sure that is what you want to do "
        "instead of using AFL_PRELOAD?");

  }

  if (afl->afl_env.afl_preload) {

    if (afl->fsrv.qemu_mode) {

      /* afl-qemu-trace takes care of converting AFL_PRELOAD. */

    } else if (afl->fsrv.frida_mode) {

      afl_preload = getenv("AFL_PRELOAD");
      u8 *frida_binary = find_afl_binary(argv[0], "afl-frida-trace.so");
      OKF("Injecting %s ...", frida_binary);
      if (afl_preload) {

        if (afl->fsrv.frida_asan) {

          OKF("Using Frida Address Sanitizer Mode");

          fasan_check_afl_preload(afl_preload);

          setenv("ASAN_OPTIONS", "detect_leaks=false", 1);

        }

        u8 *frida_binary = find_afl_binary(argv[0], "afl-frida-trace.so");
        OKF("Injecting %s ...", frida_binary);
        frida_afl_preload = alloc_printf("%s:%s", afl_preload, frida_binary);

        ck_free(frida_binary);

        setenv("LD_PRELOAD", frida_afl_preload, 1);
        setenv("DYLD_INSERT_LIBRARIES", frida_afl_preload, 1);

      }

    } else {

      /* CoreSight mode uses the default behavior. */

      setenv("LD_PRELOAD", getenv("AFL_PRELOAD"), 1);
      setenv("DYLD_INSERT_LIBRARIES", getenv("AFL_PRELOAD"), 1);

    }

  } else if (afl->fsrv.frida_mode) {

    if (afl->fsrv.frida_asan) {

      OKF("Using Frida Address Sanitizer Mode");
      FATAL(
          "Address Sanitizer DSO must be loaded using AFL_PRELOAD in Frida "
          "Address Sanitizer Mode");

    } else {

      u8 *frida_binary = find_afl_binary(argv[0], "afl-frida-trace.so");
      OKF("Injecting %s ...", frida_binary);
      setenv("LD_PRELOAD", frida_binary, 1);
      setenv("DYLD_INSERT_LIBRARIES", frida_binary, 1);
      ck_free(frida_binary);

    }

  }

  if (getenv("AFL_LD_PRELOAD")) {

    FATAL("Use AFL_PRELOAD instead of AFL_LD_PRELOAD");

  }

  if (afl->afl_env.afl_target_env &&
      !extract_and_set_env(afl->afl_env.afl_target_env)) {

    FATAL("Bad value of AFL_TARGET_ENV");

  }

  save_cmdline(afl, argc, argv);
  check_if_tty(afl);
  if (afl->afl_env.afl_force_ui) { afl->not_on_tty = 0; }

  get_core_count(afl);

  atexit(at_exit);

  setup_dirs_fds(afl);

  #ifdef HAVE_AFFINITY
  bind_to_free_cpu(afl);
  #endif                                                   /* HAVE_AFFINITY */

  #ifdef __HAIKU__
  /* Prioritizes performance over power saving */
  set_scheduler_mode(SCHEDULER_MODE_LOW_LATENCY);
  #endif

  #ifdef __APPLE__
  if (pthread_set_qos_class_self_np(QOS_CLASS_USER_INTERACTIVE, 0) != 0) {

    WARNF("general thread priority settings failed");

  }

  #endif

  init_count_class16();

  if (afl->is_main_node && check_main_node_exists(afl) == 1) {

    WARNF("it is wasteful to run more than one main node!");
    sleep(1);

  } else if (!auto_sync && afl->is_secondary_node &&

             check_main_node_exists(afl) == 0) {

    WARNF(
        "no -M main node found. It is recommended to run exactly one main "
        "instance.");
    sleep(1);

  }

  #ifdef RAND_TEST_VALUES
  u32 counter;
  for (counter = 0; counter < 100000; counter++)
    printf("DEBUG: rand %06d is %u\n", counter, rand_below(afl, 65536));
  #endif

  if (!getenv("AFL_CUSTOM_INFO_PROGRAM")) {

    setenv("AFL_CUSTOM_INFO_PROGRAM", argv[optind], 1);

  }

  if (!getenv("AFL_CUSTOM_INFO_PROGRAM_INPUT") && afl->fsrv.out_file) {

    setenv("AFL_CUSTOM_INFO_PROGRAM_INPUT", afl->fsrv.out_file, 1);

  }

  if (!getenv("AFL_CUSTOM_INFO_PROGRAM_ARGV")) {

    u8 envbuf[8096] = "", tmpbuf[8096] = "";
    for (s32 i = optind + 1; i < argc; ++i) {

      strcpy(tmpbuf, envbuf);
      if (strchr(argv[i], ' ') && !strchr(argv[i], '"') &&
          !strchr(argv[i], '\'')) {

        if (!strchr(argv[i], '\'')) {

          snprintf(envbuf, sizeof(tmpbuf), "%s '%s'", tmpbuf, argv[i]);

        } else {

          snprintf(envbuf, sizeof(tmpbuf), "%s \"%s\"", tmpbuf, argv[i]);

        }

      } else {

        snprintf(envbuf, sizeof(tmpbuf), "%s %s", tmpbuf, argv[i]);

      }

    }

    setenv("AFL_CUSTOM_INFO_PROGRAM_ARGV", envbuf + 1, 1);

  }

  if (!getenv("AFL_CUSTOM_INFO_OUT")) {

    setenv("AFL_CUSTOM_INFO_OUT", afl->out_dir, 1);  // same as __AFL_OUT_DIR

  }

  setup_custom_mutators(afl);

  if (afl->afl_env.afl_custom_mutator_only) {

    if (!afl->custom_mutators_count) {

      if (afl->shm.cmplog_mode) {

        WARNF(
            "No custom mutator loaded, using AFL_CUSTOM_MUTATOR_ONLY is "
            "pointless and only allowed now to allow experiments with CMPLOG.");

      } else {

        FATAL(
            "No custom mutator loaded but AFL_CUSTOM_MUTATOR_ONLY specified.");

      }

    }

    /* This ensures we don't proceed to havoc/splice */
    afl->custom_only = 1;

    /* Ensure we also skip all deterministic steps */
    afl->skip_deterministic = 1;

  }

  if (afl->limit_time_sig > 0 && afl->custom_mutators_count) {

    if (afl->custom_only) {

      FATAL("Custom mutators are incompatible with MOpt (-L)");

    }

    u32 custom_fuzz = 0;
    LIST_FOREACH(&afl->custom_mutator_list, struct custom_mutator, {

      if (el->afl_custom_fuzz) { custom_fuzz = 1; }

    });

    if (custom_fuzz) {

      WARNF("afl_custom_fuzz is incompatible with MOpt (-L)");

    }

  }

  write_setup_file(afl, argc, argv);

  setup_cmdline_file(afl, argv + optind);

  read_testcases(afl, NULL);
  // read_foreign_testcases(afl, 1); for the moment dont do this
  OKF("Loaded a total of %u seeds.", afl->queued_items);

  pivot_inputs(afl);

  if (!afl->timeout_given) { find_timeout(afl); }  // only for resumes!

  if ((afl->tmp_dir = afl->afl_env.afl_tmpdir) != NULL &&
      !afl->in_place_resume) {

    char tmpfile[PATH_MAX];

    if (afl->file_extension) {

      snprintf(tmpfile, PATH_MAX, "%s/.cur_input.%s", afl->tmp_dir,
               afl->file_extension);

    } else {

      snprintf(tmpfile, PATH_MAX, "%s/.cur_input", afl->tmp_dir);

    }

    /* there is still a race condition here, but well ... */
    if (access(tmpfile, F_OK) != -1) {

      FATAL(
          "AFL_TMPDIR already has an existing temporary input file: %s - if "
          "this is not from another instance, then just remove the file.",
          tmpfile);

    }

  } else {

    afl->tmp_dir = afl->out_dir;

  }

  /* If we don't have a file name chosen yet, use a safe default. */

  if (!afl->fsrv.out_file) {

    u32 j = optind + 1;
    while (argv[j]) {

      u8 *aa_loc = strstr(argv[j], "@@");

      if (aa_loc && !afl->fsrv.out_file) {

        afl->fsrv.use_stdin = 0;
        default_output = 0;

        if (afl->file_extension) {

          afl->fsrv.out_file = alloc_printf("%s/.cur_input.%s", afl->tmp_dir,
                                            afl->file_extension);

        } else {

          afl->fsrv.out_file = alloc_printf("%s/.cur_input", afl->tmp_dir);

        }

        detect_file_args(argv + optind + 1, afl->fsrv.out_file,
                         &afl->fsrv.use_stdin);
        break;

      }

      ++j;

    }

  }

  if (!afl->fsrv.out_file) { setup_stdio_file(afl); }

  if (afl->cmplog_binary) {

    if (afl->unicorn_mode) {

      FATAL("CmpLog and Unicorn mode are not compatible at the moment, sorry");

    }

    if (!afl->fsrv.qemu_mode && !afl->fsrv.frida_mode && !afl->fsrv.cs_mode &&
        !afl->non_instrumented_mode) {

      check_binary(afl, afl->cmplog_binary);

    }

  }

  check_binary(afl, argv[optind]);

  #ifdef AFL_PERSISTENT_RECORD
  if (unlikely(afl->fsrv.persistent_record)) {

    if (!getenv(PERSIST_ENV_VAR)) {

      FATAL(
          "Target binary is not compiled in persistent mode, "
          "AFL_PERSISTENT_RECORD makes no sense.");

    }

    afl->fsrv.persistent_record_dir = alloc_printf("%s/crashes", afl->out_dir);

  }

  #endif

  if (afl->shmem_testcase_mode) { setup_testcase_shmem(afl); }

  afl->start_time = get_cur_time();

  if (afl->fsrv.qemu_mode) {

    if (afl->use_wine) {

      use_argv = get_wine_argv(argv[0], &afl->fsrv.target_path, argc - optind,
                               argv + optind);

    } else {

      use_argv = get_qemu_argv(argv[0], &afl->fsrv.target_path, argc - optind,
                               argv + optind);

    }

  } else if (afl->fsrv.cs_mode) {

    use_argv = get_cs_argv(argv[0], &afl->fsrv.target_path, argc - optind,
                           argv + optind);

  } else {

    use_argv = argv + optind;

  }

  if (afl->non_instrumented_mode || afl->fsrv.qemu_mode ||
      afl->fsrv.frida_mode || afl->fsrv.cs_mode || afl->unicorn_mode) {

    u32 old_map_size = map_size;
    map_size = afl->fsrv.real_map_size = afl->fsrv.map_size = MAP_SIZE;
    afl->virgin_bits = ck_realloc(afl->virgin_bits, map_size);
    afl->virgin_tmout = ck_realloc(afl->virgin_tmout, map_size);
    afl->virgin_crash = ck_realloc(afl->virgin_crash, map_size);
    afl->var_bytes = ck_realloc(afl->var_bytes, map_size);
    afl->top_rated = ck_realloc(afl->top_rated, map_size * sizeof(void *));
    afl->clean_trace = ck_realloc(afl->clean_trace, map_size);
    afl->clean_trace_custom = ck_realloc(afl->clean_trace_custom, map_size);
    afl->first_trace = ck_realloc(afl->first_trace, map_size);
    afl->map_tmp_buf = ck_realloc(afl->map_tmp_buf, map_size);

    if (old_map_size < map_size) {

      memset(afl->var_bytes + old_map_size, 0, map_size - old_map_size);
      memset(afl->top_rated + old_map_size, 0, map_size - old_map_size);
      memset(afl->clean_trace + old_map_size, 0, map_size - old_map_size);
      memset(afl->clean_trace_custom + old_map_size, 0,
             map_size - old_map_size);
      memset(afl->first_trace + old_map_size, 0, map_size - old_map_size);
      memset(afl->map_tmp_buf + old_map_size, 0, map_size - old_map_size);

    }

  }

  afl->argv = use_argv;
  afl->fsrv.trace_bits =
      afl_shm_init(&afl->shm, afl->fsrv.map_size, afl->non_instrumented_mode);

  afl->fsrv.br_bits = afl->shm.br_map;
  afl->fsrv.br_cov = afl->shm.br_cov;
  afl->fsrv.br_hit = afl->shm.br_hit;

  if (!afl->non_instrumented_mode && !afl->fsrv.qemu_mode &&
      !afl->unicorn_mode && !afl->fsrv.frida_mode && !afl->fsrv.cs_mode &&
      !afl->afl_env.afl_skip_bin_check) {

    if (map_size <= DEFAULT_SHMEM_SIZE) {

      afl->fsrv.map_size = DEFAULT_SHMEM_SIZE;  // dummy temporary value
      char vbuf[16];
      snprintf(vbuf, sizeof(vbuf), "%u", DEFAULT_SHMEM_SIZE);
      setenv("AFL_MAP_SIZE", vbuf, 1);

    }

    u32 new_map_size = afl_fsrv_get_mapsize(
        &afl->fsrv, afl->argv, &afl->stop_soon, afl->afl_env.afl_debug_child);

    // TODO: better constrain total_border_edge_cnt
    afl->fox_map_size = new_map_size + sizeof(u64);
    afl->fox_total_border_edge_cnt = afl->fsrv.map_size;
    // index: sancov node id, max number <= new_map_size
    afl->fsrv.spent_time_us = (u64 *) ck_alloc(sizeof(u64) * afl->fox_map_size);
    afl->fsrv.productive_time_us = (u64 *) ck_alloc(sizeof(u64) * afl->fox_map_size);
    afl->fsrv.added_seeds = (u32 *) ck_alloc(sizeof(u32) * afl->fox_map_size);
    afl->fsrv.cmp_type = (u8 *) ck_alloc(sizeof(u8) * afl->fox_map_size);
    afl->fsrv.border_edge_parent_first_id = (u32 *) ck_alloc(sizeof(u32) * afl->fox_map_size);
    afl->fsrv.num_of_children = (u32 *) ck_alloc(sizeof(u32) * afl->fox_map_size);

    // index: br_dist_edge_id, max number <= border_edge_cnt
    afl->fsrv.global_br_bits = (s64 *) ck_alloc(sizeof(s64) * afl->fox_total_border_edge_cnt);
    afl->fsrv.local_br_bits = (s64 *) ck_alloc(sizeof(s64) * afl->fox_total_border_edge_cnt);
    afl->fsrv.br_inc = (s64 *) ck_alloc(sizeof(s64) * afl->fox_total_border_edge_cnt);
    afl->fsrv.br_dec = (s64 *) ck_alloc(sizeof(s64) * afl->fox_total_border_edge_cnt);
    afl->fsrv.br_dec_winner = (u32 *) ck_alloc(sizeof(u32) * afl->fox_total_border_edge_cnt);
    afl->fsrv.br_inc_winner = (u32 *) ck_alloc(sizeof(u32) * afl->fox_total_border_edge_cnt);
    afl->fsrv.fallthrough_line_search = (u8 *) ck_alloc(sizeof(u8) * afl->fox_total_border_edge_cnt);
    afl->fsrv.size_gradient_checked = (u8 *) ck_alloc(sizeof(u8) * afl->fox_total_border_edge_cnt);

    // index: border_edge_id, max number <= border_edge_cnt
    afl->fsrv.subgrad_inc = (float *) ck_alloc(sizeof(float) * afl->fox_total_border_edge_cnt);
    afl->fsrv.subgrad_dec = (float *) ck_alloc(sizeof(float) * afl->fox_total_border_edge_cnt);
    afl->fsrv.local_bits = (u8 *) ck_alloc(sizeof(u8) * afl->fox_total_border_edge_cnt);
    afl->fsrv.border_edge_parent = (u32 *) ck_alloc(sizeof(u32) * afl->fox_total_border_edge_cnt);
    afl->fsrv.border_edge_child = (u32 *) ck_alloc(sizeof(u32) * afl->fox_total_border_edge_cnt);
    afl->fsrv.border_edge_2_str_len = (u32 *) ck_alloc(sizeof(u32) * afl->fox_total_border_edge_cnt);
    afl->fsrv.border_edge_2_br_dist = (u32 *) ck_alloc(sizeof(u32) * afl->fox_total_border_edge_cnt);
    afl->fsrv.border_edge_seed_list = (struct queue_entry ***) ck_alloc(sizeof(struct queue_entry **) * afl->fox_total_border_edge_cnt);
    afl->fsrv.border_edge_seed_list_cnt = (u32 *) ck_alloc(sizeof(u32) * afl->fox_total_border_edge_cnt);
    afl->fsrv.border_edge_seed_list_capacity = (u32 *) ck_alloc(sizeof(u32) * afl->fox_total_border_edge_cnt);
    afl->wd_scheduler_top_rated = (struct queue_entry **) ck_alloc(sizeof(struct queue_entry *) * afl->fox_total_border_edge_cnt);

    afl->fsrv.winning_capacity = WINNING_CAPACITY;
    afl->fsrv.fox_br_candidate_capacity = FOX_BR_CANDIDATE_CAPACITY;
    afl->fsrv.fox_mutant_buf_capacity = FOX_MUTANT_BUF_CAPACITY;
    afl->fsrv.winning_list = (u32 *) ck_alloc(sizeof(u32) * afl->fsrv.winning_capacity);
    afl->fsrv.handler_candidate_id = (u32 *) ck_alloc(sizeof(u32) * afl->fsrv.fox_br_candidate_capacity);
    afl->fsrv.handler_candidate_dist_id = (u32 *) ck_alloc(sizeof(u32) * afl->fsrv.fox_br_candidate_capacity);
    afl->fsrv.br_inc_id = (u32 *) ck_alloc(sizeof(u32) * afl->fsrv.fox_br_candidate_capacity);
    afl->fsrv.br_inc_dist_id = (u32 *) ck_alloc(sizeof(u32) * afl->fsrv.fox_br_candidate_capacity);
    afl->fsrv.br_dec_id = (u32 *) ck_alloc(sizeof(u32) * afl->fsrv.fox_br_candidate_capacity);
    afl->fsrv.br_dec_dist_id = (u32 *) ck_alloc(sizeof(u32) * afl->fsrv.fox_br_candidate_capacity);
    afl->fsrv.mutant_buf = (u8 **) ck_alloc(sizeof(u8 *) * afl->fsrv.fox_mutant_buf_capacity);
    afl->fsrv.mutant_len = (u32 *) ck_alloc(sizeof(u32) * afl->fsrv.fox_mutant_buf_capacity);
    afl->fsrv.mutant_ref_cnt = 0;

    // only reinitialize if the map needs to be larger than what we have.
    if (map_size < new_map_size) {

      OKF("Re-initializing maps to %u bytes", new_map_size);

      u32 old_map_size = map_size;
      afl->virgin_bits = ck_realloc(afl->virgin_bits, new_map_size);
      afl->virgin_tmout = ck_realloc(afl->virgin_tmout, new_map_size);
      afl->virgin_crash = ck_realloc(afl->virgin_crash, new_map_size);
      afl->var_bytes = ck_realloc(afl->var_bytes, new_map_size);
      afl->top_rated =
          ck_realloc(afl->top_rated, new_map_size * sizeof(void *));
      afl->clean_trace = ck_realloc(afl->clean_trace, new_map_size);
      afl->clean_trace_custom =
          ck_realloc(afl->clean_trace_custom, new_map_size);
      afl->first_trace = ck_realloc(afl->first_trace, new_map_size);
      afl->map_tmp_buf = ck_realloc(afl->map_tmp_buf, new_map_size);

      if (old_map_size < new_map_size) {

        memset(afl->var_bytes + old_map_size, 0, new_map_size - old_map_size);
        memset(afl->top_rated + old_map_size, 0, new_map_size - old_map_size);
        memset(afl->clean_trace + old_map_size, 0, new_map_size - old_map_size);
        memset(afl->clean_trace_custom + old_map_size, 0,
               new_map_size - old_map_size);
        memset(afl->first_trace + old_map_size, 0, new_map_size - old_map_size);
        memset(afl->map_tmp_buf + old_map_size, 0, new_map_size - old_map_size);

      }

      afl_fsrv_kill(&afl->fsrv);
      afl_shm_deinit(&afl->shm);
      afl->fsrv.map_size = new_map_size;
      afl->fsrv.trace_bits =
          afl_shm_init(&afl->shm, new_map_size, afl->non_instrumented_mode);
      afl->fsrv.br_bits = afl->shm.br_map;
      afl->fsrv.br_cov = afl->shm.br_cov;
      afl->fsrv.br_hit = afl->shm.br_hit;
      setenv("AFL_NO_AUTODICT", "1", 1);  // loaded already
      afl_fsrv_start(&afl->fsrv, afl->argv, &afl->stop_soon,
                     afl->afl_env.afl_debug_child);

      map_size = new_map_size;

    }

  }

  if (afl->cmplog_binary) {

    ACTF("Spawning cmplog forkserver");
    afl_fsrv_init_dup(&afl->cmplog_fsrv, &afl->fsrv);
    // TODO: this is semi-nice
    afl->cmplog_fsrv.trace_bits = afl->fsrv.trace_bits;
    afl->cmplog_fsrv.cs_mode = afl->fsrv.cs_mode;
    afl->cmplog_fsrv.qemu_mode = afl->fsrv.qemu_mode;
    afl->cmplog_fsrv.frida_mode = afl->fsrv.frida_mode;
    afl->cmplog_fsrv.cmplog_binary = afl->cmplog_binary;
    afl->cmplog_fsrv.target_path = afl->fsrv.target_path;
    afl->cmplog_fsrv.init_child_func = cmplog_exec_child;

    if ((map_size <= DEFAULT_SHMEM_SIZE ||
         afl->cmplog_fsrv.map_size < map_size) &&
        !afl->non_instrumented_mode && !afl->fsrv.qemu_mode &&
        !afl->fsrv.frida_mode && !afl->unicorn_mode && !afl->fsrv.cs_mode &&
        !afl->afl_env.afl_skip_bin_check) {

      afl->cmplog_fsrv.map_size = MAX(map_size, (u32)DEFAULT_SHMEM_SIZE);
      char vbuf[16];
      snprintf(vbuf, sizeof(vbuf), "%u", afl->cmplog_fsrv.map_size);
      setenv("AFL_MAP_SIZE", vbuf, 1);

    }

    u32 new_map_size =
        afl_fsrv_get_mapsize(&afl->cmplog_fsrv, afl->argv, &afl->stop_soon,
                             afl->afl_env.afl_debug_child);

    // only reinitialize when it needs to be larger
    if (map_size < new_map_size) {

      OKF("Re-initializing maps to %u bytes due cmplog", new_map_size);

      u32 old_map_size = map_size;
      afl->virgin_bits = ck_realloc(afl->virgin_bits, new_map_size);
      afl->virgin_tmout = ck_realloc(afl->virgin_tmout, new_map_size);
      afl->virgin_crash = ck_realloc(afl->virgin_crash, new_map_size);
      afl->var_bytes = ck_realloc(afl->var_bytes, new_map_size);
      afl->top_rated =
          ck_realloc(afl->top_rated, new_map_size * sizeof(void *));
      afl->clean_trace = ck_realloc(afl->clean_trace, new_map_size);
      afl->clean_trace_custom =
          ck_realloc(afl->clean_trace_custom, new_map_size);
      afl->first_trace = ck_realloc(afl->first_trace, new_map_size);
      afl->map_tmp_buf = ck_realloc(afl->map_tmp_buf, new_map_size);

      if (old_map_size < new_map_size) {

        memset(afl->var_bytes + old_map_size, 0, new_map_size - old_map_size);
        memset(afl->top_rated + old_map_size, 0, new_map_size - old_map_size);
        memset(afl->clean_trace + old_map_size, 0, new_map_size - old_map_size);
        memset(afl->clean_trace_custom + old_map_size, 0,
               new_map_size - old_map_size);
        memset(afl->first_trace + old_map_size, 0, new_map_size - old_map_size);
        memset(afl->map_tmp_buf + old_map_size, 0, new_map_size - old_map_size);

      }

      afl_fsrv_kill(&afl->fsrv);
      afl_fsrv_kill(&afl->cmplog_fsrv);
      afl_shm_deinit(&afl->shm);

      afl->cmplog_fsrv.map_size = new_map_size;  // non-cmplog stays the same
      map_size = new_map_size;

      setenv("AFL_NO_AUTODICT", "1", 1);  // loaded already
      afl->fsrv.trace_bits =
          afl_shm_init(&afl->shm, new_map_size, afl->non_instrumented_mode);
      afl->fsrv.br_bits = afl->shm.br_map;
      afl->fsrv.br_cov = afl->shm.br_cov;
      afl->fsrv.br_hit = afl->shm.br_hit;
      afl->cmplog_fsrv.trace_bits = afl->fsrv.trace_bits;
      afl_fsrv_start(&afl->fsrv, afl->argv, &afl->stop_soon,
                     afl->afl_env.afl_debug_child);
      afl_fsrv_start(&afl->cmplog_fsrv, afl->argv, &afl->stop_soon,
                     afl->afl_env.afl_debug_child);

    }

    OKF("Cmplog forkserver successfully started");

  }

  load_auto(afl);

  if (extras_dir_cnt) {

    for (u8 i = 0; i < extras_dir_cnt; i++) {

      load_extras(afl, extras_dir[i]);

    }

  }

  if (afl->fsrv.out_file && afl->fsrv.use_shmem_fuzz) {

    unlink(afl->fsrv.out_file);
    afl->fsrv.out_file = NULL;
    afl->fsrv.use_stdin = 0;
    close(afl->fsrv.out_fd);
    afl->fsrv.out_fd = -1;

    if (!afl->unicorn_mode && !afl->fsrv.use_stdin && !default_output) {

      WARNF(
          "You specified -f or @@ on the command line but the target harness "
          "specified fuzz cases via shmem, switching to shmem!");

    }

  }

  deunicode_extras(afl);
  dedup_extras(afl);
  if (afl->extras_cnt) { OKF("Loaded a total of %u extras.", afl->extras_cnt); }

  // after we have the correct bitmap size we can read the bitmap -B option
  // and set the virgin maps
  if (afl->in_bitmap) {

    read_bitmap(afl->in_bitmap, afl->virgin_bits, afl->fsrv.map_size);

  } else {

    memset(afl->virgin_bits, 255, map_size);

  }

  memset(afl->virgin_tmout, 255, map_size);
  memset(afl->virgin_crash, 255, map_size);

  if (likely(afl->schedule == WD_SCHEDULER)) {
    load_fox_metadata(afl);
    afl->wd_scheduler_havoc_max_mult = HAVOC_MAX_MULT_WD_SCHEDULER;
  }

  if (likely(!afl->afl_env.afl_no_startup_calibration)) {

    perform_dry_run(afl);

  } else {

    ACTF("skipping initial seed calibration due option override!");
    usleep(1000);

  }

  if (afl->q_testcase_max_cache_entries) {

    afl->q_testcase_cache =
        ck_alloc(afl->q_testcase_max_cache_entries * sizeof(size_t));
    if (!afl->q_testcase_cache) { PFATAL("malloc failed for cache entries"); }

  }

  cull_queue(afl);

  // ensure we have at least one seed that is not disabled.
  u32 entry, valid_seeds = 0;
  for (entry = 0; entry < afl->queued_items; ++entry)
    if (!afl->queue_buf[entry]->disabled) { ++valid_seeds; }

  if (!afl->pending_not_fuzzed || !valid_seeds) {

    FATAL("We need at least one valid input seed that does not crash!");

  }

  if (afl->timeout_given == 2) {  // -t ...+ option

    if (valid_seeds == 1) {

      WARNF(
          "Only one valid seed is present, auto-calculating the timeout is "
          "disabled!");
      afl->timeout_given = 1;

    } else {

      u64 max_ms = 0;

      for (entry = 0; entry < afl->queued_items; ++entry)
        if (!afl->queue_buf[entry]->disabled)
          if (afl->queue_buf[entry]->exec_us > max_ms)
            max_ms = afl->queue_buf[entry]->exec_us;

      afl->fsrv.exec_tmout = max_ms;
      afl->timeout_given = 1;

    }

  }

  show_init_stats(afl);

  if (unlikely(afl->old_seed_selection)) seek_to = find_start_position(afl);

  afl->start_time = get_cur_time();
  if (afl->in_place_resume || afl->afl_env.afl_autoresume) {

    load_stats_file(afl);

  }

  if (!afl->non_instrumented_mode) { write_stats_file(afl, 0, 0, 0, 0); }
  maybe_update_plot_file(afl, 0, 0, 0);
  save_auto(afl);

  if (afl->stop_soon) { goto stop_fuzzing; }

  /* Woop woop woop */

  if (!afl->not_on_tty) {

    sleep(1);
    if (afl->stop_soon) { goto stop_fuzzing; }

  }

  // (void)nice(-20);  // does not improve the speed
  // real start time, we reset, so this works correctly with -V
  afl->start_time = get_cur_time();

  #ifdef INTROSPECTION
  u32 prev_saved_crashes = 0, prev_saved_tmouts = 0;
  #endif
  u32 prev_queued_items = 0, runs_in_current_cycle = (u32)-1;
  u8  skipped_fuzz;

  #ifdef INTROSPECTION
  char ifn[4096];
  snprintf(ifn, sizeof(ifn), "%s/introspection.txt", afl->out_dir);
  if ((afl->introspection_file = fopen(ifn, "w")) == NULL) {

    PFATAL("could not create '%s'", ifn);

  }

  setvbuf(afl->introspection_file, NULL, _IONBF, 0);
  OKF("Writing mutation introspection to '%s'", ifn);
  #endif

  while (likely(!afl->stop_soon)) {

    cull_queue(afl);

    if (unlikely((!afl->old_seed_selection &&
                  runs_in_current_cycle > afl->queued_items) ||
                 (afl->old_seed_selection && !afl->queue_cur))) {

      if (unlikely((afl->last_sync_cycle < afl->queue_cycle ||
                    (!afl->queue_cycle && afl->afl_env.afl_import_first)) &&
                   afl->sync_id)) {

        if (!afl->queue_cycle && afl->afl_env.afl_import_first) {

          OKF("Syncing queues from other fuzzer instances first ...");

        }

        sync_fuzzers(afl);

      }

      ++afl->queue_cycle;
      runs_in_current_cycle = (u32)-1;
      afl->cur_skipped_items = 0;

      // 1st april fool joke - enable pizza mode
      // to not waste time on checking the date we only do this when the
      // queue is fully cycled.
      time_t     cursec = time(NULL);
      struct tm *curdate = localtime(&cursec);
      if (likely(!afl->afl_env.afl_pizza_mode)) {

        if (unlikely(curdate->tm_mon == 3 && curdate->tm_mday == 1)) {

          afl->pizza_is_served = 1;

        } else {

          afl->pizza_is_served = 0;

        }

      }

      if (unlikely(afl->old_seed_selection)) {

        afl->current_entry = 0;
        while (unlikely(afl->current_entry < afl->queued_items &&
                        afl->queue_buf[afl->current_entry]->disabled)) {

          ++afl->current_entry;

        }

        if (afl->current_entry >= afl->queued_items) { afl->current_entry = 0; }

        afl->queue_cur = afl->queue_buf[afl->current_entry];

        if (unlikely(seek_to)) {

          if (unlikely(seek_to >= afl->queued_items)) {

            // This should never happen.
            FATAL("BUG: seek_to location out of bounds!\n");

          }

          afl->current_entry = seek_to;
          afl->queue_cur = afl->queue_buf[seek_to];
          seek_to = 0;

        }

      }

      if (unlikely(afl->not_on_tty)) {

        ACTF("Entering queue cycle %llu.", afl->queue_cycle);
        fflush(stdout);

      }

      /* If we had a full queue cycle with no new finds, try
         recombination strategies next. */

      if (unlikely(afl->queued_items == prev_queued
                   /* FIXME TODO BUG: && (get_cur_time() - afl->start_time) >=
                      3600 */
                   )) {

        if (afl->use_splicing) {

          ++afl->cycles_wo_finds;

          if (unlikely(afl->shm.cmplog_mode &&
                       afl->cmplog_max_filesize < MAX_FILE)) {

            afl->cmplog_max_filesize <<= 4;

          }

          switch (afl->expand_havoc) {

            case 0:
              // this adds extra splicing mutation options to havoc mode
              afl->expand_havoc = 1;
              break;
            case 1:
              // add MOpt mutator
              /*
              if (afl->limit_time_sig == 0 && !afl->custom_only &&
                  !afl->python_only) {

                afl->limit_time_sig = -1;
                afl->limit_time_puppet = 0;

              }

              */
              afl->expand_havoc = 2;
              if (afl->cmplog_lvl && afl->cmplog_lvl < 2) afl->cmplog_lvl = 2;
              break;
            case 2:
              // increase havoc mutations per fuzz attempt
              afl->havoc_stack_pow2++;
              afl->expand_havoc = 3;
              break;
            case 3:
              // further increase havoc mutations per fuzz attempt
              afl->havoc_stack_pow2++;
              afl->expand_havoc = 4;
              break;
            case 4:
              afl->expand_havoc = 5;
              // if (afl->cmplog_lvl && afl->cmplog_lvl < 3) afl->cmplog_lvl =
              // 3;
              break;
            case 5:
              // nothing else currently
              break;

          }

        } else {

  #ifndef NO_SPLICING
          afl->use_splicing = 1;
  #else
          afl->use_splicing = 0;
  #endif

        }

      } else {

        afl->cycles_wo_finds = 0;

      }

  #ifdef INTROSPECTION
      {

        u64 cur_time = get_cur_time();
        fprintf(afl->introspection_file,
                "CYCLE cycle=%llu cycle_wo_finds=%llu time_wo_finds=%llu "
                "expand_havoc=%u queue=%u\n",
                afl->queue_cycle, afl->cycles_wo_finds,
                afl->longest_find_time > cur_time - afl->last_find_time
                    ? afl->longest_find_time / 1000
                    : ((afl->start_time == 0 || afl->last_find_time == 0)
                           ? 0
                           : (cur_time - afl->last_find_time) / 1000),
                afl->expand_havoc, afl->queued_items);

      }

  #endif

      if (afl->cycle_schedules) {

        /* we cannot mix non-AFLfast schedules with others */

        switch (afl->schedule) {

          case EXPLORE:
            afl->schedule = EXPLOIT;
            break;
          case EXPLOIT:
            afl->schedule = MMOPT;
            break;
          case MMOPT:
            afl->schedule = SEEK;
            break;
          case SEEK:
            afl->schedule = EXPLORE;
            break;
          case FAST:
            afl->schedule = COE;
            break;
          case COE:
            afl->schedule = LIN;
            break;
          case LIN:
            afl->schedule = QUAD;
            break;
          case QUAD:
            afl->schedule = RARE;
            break;
          case RARE:
            afl->schedule = FAST;
            break;

        }

        // we must recalculate the scores of all queue entries
        for (u32 i = 0; i < afl->queued_items; i++) {

          if (likely(!afl->queue_buf[i]->disabled)) {

            update_bitmap_score(afl, afl->queue_buf[i]);

          }

        }

      }

      prev_queued = afl->queued_items;

    }

    ++runs_in_current_cycle;

    do {

      if (likely(!afl->old_seed_selection)) {
        if (likely(afl->schedule == WD_SCHEDULER)) {
          create_alias_table_wd_scheduler(afl);
          afl->current_entry = select_next_queue_entry_wd_scheduler(afl);
        } else {
          if (unlikely(prev_queued_items < afl->queued_items ||
                      afl->reinit_table)) {

<<<<<<< HEAD
            // we have new queue entries since the last run, recreate alias table
            prev_queued_items = afl->queued_items;
            create_alias_table(afl);

          }

          do {

            afl->current_entry = select_next_queue_entry(afl);

          } while (unlikely(afl->current_entry >= afl->queued_items));

        }
        afl->queue_cur = afl->queue_buf[afl->current_entry];
=======
        if (likely(afl->pending_favored && afl->smallest_favored >= 0)) {

          afl->current_entry = afl->smallest_favored;

          /*

                    } else {

                      for (s32 iter = afl->queued_items - 1; iter >= 0; --iter)
             {

                        if (unlikely(afl->queue_buf[iter]->favored &&
                                     !afl->queue_buf[iter]->was_fuzzed)) {

                          afl->current_entry = iter;
                          break;

                        }

                      }

          */

          afl->queue_cur = afl->queue_buf[afl->current_entry];

        } else {

          if (unlikely(prev_queued_items < afl->queued_items ||
                       afl->reinit_table)) {

            // we have new queue entries since the last run, recreate alias
            // table
            prev_queued_items = afl->queued_items;
            create_alias_table(afl);

          }

          do {

            afl->current_entry = select_next_queue_entry(afl);

          } while (unlikely(afl->current_entry >= afl->queued_items));

          afl->queue_cur = afl->queue_buf[afl->current_entry];

        }
>>>>>>> 108fb0b2

      }

      skipped_fuzz = fuzz_one(afl);
  #ifdef INTROSPECTION
      ++afl->queue_cur->stats_selected;

      if (unlikely(skipped_fuzz)) {

        ++afl->queue_cur->stats_skipped;

      } else {

        if (unlikely(afl->queued_items > prev_queued_items)) {

          afl->queue_cur->stats_finds += afl->queued_items - prev_queued_items;
          prev_queued_items = afl->queued_items;

        }

        if (unlikely(afl->saved_crashes > prev_saved_crashes)) {

          afl->queue_cur->stats_crashes +=
              afl->saved_crashes - prev_saved_crashes;
          prev_saved_crashes = afl->saved_crashes;

        }

        if (unlikely(afl->saved_tmouts > prev_saved_tmouts)) {

          afl->queue_cur->stats_tmouts += afl->saved_tmouts - prev_saved_tmouts;
          prev_saved_tmouts = afl->saved_tmouts;

        }

      }

  #endif

      if (unlikely(!afl->stop_soon && exit_1)) { afl->stop_soon = 2; }

      if (unlikely(afl->old_seed_selection)) {

        while (++afl->current_entry < afl->queued_items &&
               afl->queue_buf[afl->current_entry]->disabled) {};
        if (unlikely(afl->current_entry >= afl->queued_items ||
                     afl->queue_buf[afl->current_entry] == NULL ||
                     afl->queue_buf[afl->current_entry]->disabled)) {

          afl->queue_cur = NULL;

        } else {

          afl->queue_cur = afl->queue_buf[afl->current_entry];

        }

      }

    } while (skipped_fuzz && afl->queue_cur && !afl->stop_soon);

    u64 cur_time = get_cur_time();

    if (likely(afl->switch_fuzz_mode && afl->fuzz_mode == 0 &&
               !afl->non_instrumented_mode) &&
        unlikely(cur_time > (likely(afl->last_find_time) ? afl->last_find_time
                                                         : afl->start_time) +
                                afl->switch_fuzz_mode)) {

      if (afl->afl_env.afl_no_ui) {

        ACTF(
            "No new coverage found for %llu seconds, switching to exploitation "
            "strategy.",
            afl->switch_fuzz_mode / 1000);

      }

      afl->fuzz_mode = 1;

    }

    if (likely(!afl->stop_soon && afl->sync_id)) {

      if (likely(afl->skip_deterministic)) {

        if (unlikely(afl->is_main_node)) {

          if (unlikely(cur_time >
                       (afl->sync_time >> 1) + afl->last_sync_time)) {

            if (!(sync_interval_cnt++ % (SYNC_INTERVAL / 3))) {

              sync_fuzzers(afl);

            }

          }

        } else {

          if (unlikely(cur_time > afl->sync_time + afl->last_sync_time)) {

            if (!(sync_interval_cnt++ % SYNC_INTERVAL)) { sync_fuzzers(afl); }

          }

        }

      } else {

        sync_fuzzers(afl);

      }

    }

  }

stop_fuzzing:

  afl->force_ui_update = 1;  // ensure the screen is reprinted
  afl->stop_soon = 1;        // ensure everything is written
  show_stats(afl);           // print the screen one last time
  write_bitmap(afl);
  save_auto(afl);

  if (afl->pizza_is_served) {

    SAYF(CURSOR_SHOW cLRD "\n\n+++ Baking aborted %s +++\n" cRST,
         afl->stop_soon == 2 ? "programmatically" : "by the chef");

  } else {

    SAYF(CURSOR_SHOW cLRD "\n\n+++ Testing aborted %s +++\n" cRST,
         afl->stop_soon == 2 ? "programmatically" : "by user");

  }

  if (afl->most_time_key == 2) {

    SAYF(cYEL "[!] " cRST "Time limit was reached\n");

  }

  if (afl->most_execs_key == 2) {

    SAYF(cYEL "[!] " cRST "Execution limit was reached\n");

  }

  /* Running for more than 30 minutes but still doing first cycle? */

  if (afl->queue_cycle == 1 &&
      get_cur_time() - afl->start_time > 30 * 60 * 1000) {

    SAYF("\n" cYEL "[!] " cRST
         "Stopped during the first cycle, results may be incomplete.\n"
         "    (For info on resuming, see %s/README.md)\n",
         doc_path);

  }

  if (afl->not_on_tty) {

    u32 t_bytes = count_non_255_bytes(afl, afl->virgin_bits);
    u8  time_tmp[64];
    u_stringify_time_diff(time_tmp, get_cur_time(), afl->start_time);
    ACTF(
        "Statistics: %u new corpus items found, %.02f%% coverage achieved, "
        "%llu crashes saved, %llu timeouts saved, total runtime %s",
        afl->queued_discovered,
        ((double)t_bytes * 100) / afl->fsrv.real_map_size, afl->saved_crashes,
        afl->saved_hangs, time_tmp);

  }

  #ifdef PROFILING
  SAYF(cYEL "[!] " cRST
            "Profiling information: %llu ms total work, %llu ns/run\n",
       time_spent_working / 1000000,
       time_spent_working / afl->fsrv.total_execs);
  #endif

  if (afl->afl_env.afl_final_sync) {

    SAYF(cYEL "[!] " cRST
              "\nPerforming final sync, this make take some time ...\n");
    sync_fuzzers(afl);
    write_bitmap(afl);
    SAYF(cYEL "[!] " cRST "Done!\n\n");

  }

  if (afl->is_main_node) {

    u8 path[PATH_MAX];
    sprintf(path, "%s/is_main_node", afl->out_dir);
    unlink(path);

  }

  if (frida_afl_preload) { ck_free(frida_afl_preload); }

  fclose(afl->fsrv.plot_file);
  destroy_queue(afl);
  destroy_extras(afl);
  destroy_custom_mutators(afl);
  afl_shm_deinit(&afl->shm);

  if (afl->shm_fuzz) {

    afl_shm_deinit(afl->shm_fuzz);
    ck_free(afl->shm_fuzz);

  }

  afl_fsrv_deinit(&afl->fsrv);

  /* remove tmpfile */
  if (afl->tmp_dir != NULL && !afl->in_place_resume && afl->fsrv.out_file) {

    (void)unlink(afl->fsrv.out_file);

  }

  if (afl->orig_cmdline) { ck_free(afl->orig_cmdline); }
  ck_free(afl->fsrv.target_path);
  ck_free(afl->fsrv.out_file);
  ck_free(afl->sync_id);
  if (afl->q_testcase_cache) { ck_free(afl->q_testcase_cache); }
  afl_state_deinit(afl);
  free(afl);                                                 /* not tracked */

  argv_cpy_free(argv);

  alloc_report();

  OKF("We're done here. Have a nice day!\n");

  exit(0);

}

#endif                                                          /* !AFL_LIB */
<|MERGE_RESOLUTION|>--- conflicted
+++ resolved
@@ -2815,74 +2815,55 @@
         if (likely(afl->schedule == WD_SCHEDULER)) {
           create_alias_table_wd_scheduler(afl);
           afl->current_entry = select_next_queue_entry_wd_scheduler(afl);
+          afl->queue_cur = afl->queue_buf[afl->current_entry];
         } else {
-          if (unlikely(prev_queued_items < afl->queued_items ||
-                      afl->reinit_table)) {
-
-<<<<<<< HEAD
-            // we have new queue entries since the last run, recreate alias table
-            prev_queued_items = afl->queued_items;
-            create_alias_table(afl);
+          if (likely(afl->pending_favored && afl->smallest_favored >= 0)) {
+
+            afl->current_entry = afl->smallest_favored;
+
+            /*
+
+                      } else {
+
+                        for (s32 iter = afl->queued_items - 1; iter >= 0; --iter)
+              {
+
+                          if (unlikely(afl->queue_buf[iter]->favored &&
+                                      !afl->queue_buf[iter]->was_fuzzed)) {
+
+                            afl->current_entry = iter;
+                            break;
+
+                          }
+
+                        }
+
+            */
+
+            afl->queue_cur = afl->queue_buf[afl->current_entry];
+
+          } else {
+
+            if (unlikely(prev_queued_items < afl->queued_items ||
+                        afl->reinit_table)) {
+
+              // we have new queue entries since the last run, recreate alias
+              // table
+              prev_queued_items = afl->queued_items;
+              create_alias_table(afl);
+
+            }
+
+            do {
+
+              afl->current_entry = select_next_queue_entry(afl);
+
+            } while (unlikely(afl->current_entry >= afl->queued_items));
+
+            afl->queue_cur = afl->queue_buf[afl->current_entry];
 
           }
-
-          do {
-
-            afl->current_entry = select_next_queue_entry(afl);
-
-          } while (unlikely(afl->current_entry >= afl->queued_items));
-
-        }
-        afl->queue_cur = afl->queue_buf[afl->current_entry];
-=======
-        if (likely(afl->pending_favored && afl->smallest_favored >= 0)) {
-
-          afl->current_entry = afl->smallest_favored;
-
-          /*
-
-                    } else {
-
-                      for (s32 iter = afl->queued_items - 1; iter >= 0; --iter)
-             {
-
-                        if (unlikely(afl->queue_buf[iter]->favored &&
-                                     !afl->queue_buf[iter]->was_fuzzed)) {
-
-                          afl->current_entry = iter;
-                          break;
-
-                        }
-
-                      }
-
-          */
-
-          afl->queue_cur = afl->queue_buf[afl->current_entry];
-
-        } else {
-
-          if (unlikely(prev_queued_items < afl->queued_items ||
-                       afl->reinit_table)) {
-
-            // we have new queue entries since the last run, recreate alias
-            // table
-            prev_queued_items = afl->queued_items;
-            create_alias_table(afl);
-
-          }
-
-          do {
-
-            afl->current_entry = select_next_queue_entry(afl);
-
-          } while (unlikely(afl->current_entry >= afl->queued_items));
-
-          afl->queue_cur = afl->queue_buf[afl->current_entry];
-
-        }
->>>>>>> 108fb0b2
-
+        }
       }
 
       skipped_fuzz = fuzz_one(afl);
