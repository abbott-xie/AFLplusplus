--- conflicted
+++ resolved
@@ -1525,7 +1525,6 @@
 
 void queue_testcase_store_mem(afl_state_t *afl, struct queue_entry *q, u8 *mem);
 
-<<<<<<< HEAD
 
 /* FOX-related helper functions */
 
@@ -1576,7 +1575,6 @@
 
 static inline s16 s16_min3(s16 a, s16 b, s16 c) {
   return s16_min2(s16_min2(a, b), c);
-=======
 /* Compute the SHA1 hash of `data`, which is of `len` bytes, and return the
  * result as a `\0`-terminated hex string, which the caller much `ck_free`. */
 char *sha1_hex(const u8 *data, size_t len);
@@ -1601,7 +1599,6 @@
 
   return fd;
 
->>>>>>> 4f53803d
 }
 
 #if TESTCASE_CACHE == 1
