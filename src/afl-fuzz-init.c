--- conflicted
+++ resolved
@@ -2574,7 +2574,7 @@
 
   fflush(afl->fsrv.plot_file);
 
-<<<<<<< HEAD
+
   int fd;
   tmp = alloc_printf("%s/wd_scheduler_log", afl->out_dir);
   fd = open(tmp, O_WRONLY | O_CREAT, DEFAULT_PERMISSION);
@@ -2592,7 +2592,8 @@
 
   afl->fsrv.fox_debug_log_file = fdopen(fd, "w");
   if (!afl->fsrv.fox_debug_log_file) PFATAL("fdopen() failed");
-=======
+#endif
+
 #ifdef INTROSPECTION
 
   tmp = alloc_printf("%s/plot_det_data", afl->out_dir);
@@ -2606,7 +2607,6 @@
 
   if (afl->in_place_resume) { fseek(afl->fsrv.det_plot_file, 0, SEEK_END); }
 
->>>>>>> 4f53803d
 #endif
 
   /* ignore errors */
